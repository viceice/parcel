{
  "name": "@parcel/runtime-js",
  "version": "2.0.0-frontbucket.8",
  "license": "MIT",
  "publishConfig": {
    "access": "public"
  },
  "repository": {
    "type": "git",
    "url": "https://github.com/parcel-bundler/parcel.git"
  },
  "main": "lib/JSRuntime.js",
  "source": "src/JSRuntime.js",
  "engines": {
    "node": ">= 10.0.0",
    "parcel": "^2.0.0-alpha.1.1"
  },
  "dependencies": {
<<<<<<< HEAD
    "@parcel/plugin": "^2.0.0-frontbucket.8",
    "@parcel/utils": "^2.0.0-frontbucket.8",
    "nullthrows": "^1.1.1"
=======
    "@parcel/plugin": "^2.0.0-alpha.3.1",
    "@parcel/utils": "^2.0.0-alpha.3.1"
>>>>>>> fb43dcdc
  }
}<|MERGE_RESOLUTION|>--- conflicted
+++ resolved
@@ -16,13 +16,7 @@
     "parcel": "^2.0.0-alpha.1.1"
   },
   "dependencies": {
-<<<<<<< HEAD
     "@parcel/plugin": "^2.0.0-frontbucket.8",
-    "@parcel/utils": "^2.0.0-frontbucket.8",
-    "nullthrows": "^1.1.1"
-=======
-    "@parcel/plugin": "^2.0.0-alpha.3.1",
-    "@parcel/utils": "^2.0.0-alpha.3.1"
->>>>>>> fb43dcdc
+    "@parcel/utils": "^2.0.0-frontbucket.8"
   }
 }