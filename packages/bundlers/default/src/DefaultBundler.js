--- conflicted
+++ resolved
@@ -19,18 +19,15 @@
 
 import invariant from 'assert';
 import {Bundler} from '@parcel/plugin';
-<<<<<<< HEAD
 import {
   setEqual,
   setIntersect,
   validateSchema,
   DefaultMap,
   BitSet,
+  globToRegex,
 } from '@parcel/utils';
-=======
-import {setEqual, validateSchema, DefaultMap, globToRegex} from '@parcel/utils';
 import logger from '@parcel/logger';
->>>>>>> 5d875a27
 import nullthrows from 'nullthrows';
 import path from 'path';
 import {encodeJSONKeyComponent} from '@parcel/diagnostic';
