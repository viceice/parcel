--- conflicted
+++ resolved
@@ -21,7 +21,7 @@
   isNewExpression,
   isFunction,
 } from '@babel/types';
-import {md5FromString, createDependencyLocation} from '@parcel/utils';
+import {isURL, md5FromString, createDependencyLocation} from '@parcel/utils';
 import {isInFalsyBranch, hasBinding, morph} from './utils';
 
 const serviceWorkerPattern = ['navigator', 'serviceWorker', 'register'];
@@ -89,9 +89,6 @@
         types.isStringLiteral(args[0]);
 
       if (isDynamicImport) {
-<<<<<<< HEAD
-        addDependency(asset, args[0], {isAsync: true});
-=======
         // Ignore dynamic imports of fully specified urls
         if (isURL(args[0].value)) {
           return;
@@ -116,7 +113,6 @@
         }
 
         addDependency(asset, args[0], {isAsync: true, meta});
->>>>>>> 014168ad
 
         node.callee = types.identifier('require');
         asset.setAST(ast);
