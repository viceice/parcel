{
  "name": "@parcel/transformer-js",
  "version": "2.0.0-frontbucket.16",
  "license": "MIT",
  "publishConfig": {
    "access": "public"
  },
  "repository": {
    "type": "git",
    "url": "https://github.com/parcel-bundler/parcel.git"
  },
  "main": "lib/JSTransformer.js",
  "source": "src/JSTransformer.js",
  "engines": {
    "node": ">= 10.0.0",
    "parcel": "^2.0.0-alpha.1.1"
  },
  "dependencies": {
    "@babel/core": "^7.0.0",
    "@babel/generator": "^7.0.0",
    "@babel/parser": "^7.0.0",
    "@babel/plugin-transform-modules-commonjs": "^7.0.0",
    "@babel/template": "^7.0.0",
    "@babel/traverse": "^7.0.0",
    "@babel/types": "^7.0.0",
<<<<<<< HEAD
    "@parcel/plugin": "^2.0.0-frontbucket.14",
    "@parcel/scope-hoisting": "^2.0.0-frontbucket.14",
    "@parcel/source-map": "^2.0.0-frontbucket.14",
    "@parcel/utils": "^2.0.0-frontbucket.14",
    "babylon-walk": "^1.0.2",
=======
    "@parcel/babylon-walk": "^2.0.0-alpha.3.1",
    "@parcel/plugin": "^2.0.0-alpha.3.1",
    "@parcel/scope-hoisting": "^2.0.0-alpha.3.1",
    "@parcel/source-map": "^2.0.0-alpha.3.1",
    "@parcel/utils": "^2.0.0-alpha.3.1",
>>>>>>> f2a62434
    "nullthrows": "^1.1.1",
    "semver": "^5.4.1"
  }
}<|MERGE_RESOLUTION|>--- conflicted
+++ resolved
@@ -23,19 +23,11 @@
     "@babel/template": "^7.0.0",
     "@babel/traverse": "^7.0.0",
     "@babel/types": "^7.0.0",
-<<<<<<< HEAD
+    "@parcel/babylon-walk": "^2.0.0-alpha.3.1",
     "@parcel/plugin": "^2.0.0-frontbucket.14",
     "@parcel/scope-hoisting": "^2.0.0-frontbucket.14",
     "@parcel/source-map": "^2.0.0-frontbucket.14",
     "@parcel/utils": "^2.0.0-frontbucket.14",
-    "babylon-walk": "^1.0.2",
-=======
-    "@parcel/babylon-walk": "^2.0.0-alpha.3.1",
-    "@parcel/plugin": "^2.0.0-alpha.3.1",
-    "@parcel/scope-hoisting": "^2.0.0-alpha.3.1",
-    "@parcel/source-map": "^2.0.0-alpha.3.1",
-    "@parcel/utils": "^2.0.0-alpha.3.1",
->>>>>>> f2a62434
     "nullthrows": "^1.1.1",
     "semver": "^5.4.1"
   }
