--- conflicted
+++ resolved
@@ -17,12 +17,8 @@
   decls: HashSet<Id>,
   global_mark: Mark,
   project_root: &'a str,
-<<<<<<< HEAD
   deps: &'a mut IndexMap<u64, DependencyDescriptor>,
-=======
-  deps: &'a mut Vec<DependencyDescriptor>,
   is_module: bool,
->>>>>>> eeb3ba3d
 ) -> impl Fold + 'a {
   InlineFS {
     filename,
