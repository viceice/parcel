--- conflicted
+++ resolved
@@ -20,19 +20,12 @@
     "parcel": "^2.0.0-beta.1"
   },
   "dependencies": {
-<<<<<<< HEAD
     "@parcel/diagnostic": "2.0.0-frontbucket.25",
     "@parcel/plugin": "2.0.0-frontbucket.41",
-    "@parcel/source-map": "2.0.0-alpha.4.19",
+    "@parcel/source-map": "2.0.0-alpha.4.21",
     "@parcel/utils": "2.0.0-frontbucket.37",
-=======
-    "@parcel/diagnostic": "2.0.0-beta.1",
-    "@parcel/plugin": "2.0.0-beta.1",
-    "@parcel/source-map": "2.0.0-alpha.4.21",
-    "@parcel/utils": "2.0.0-beta.1",
     "@vue/compiler-sfc": "^3.0.0",
     "consolidate": "^0.16.0",
->>>>>>> a26f6397
     "nullthrows": "^1.1.1",
     "semver": "^5.4.1"
   },
