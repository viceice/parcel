--- conflicted
+++ resolved
@@ -1,10 +1,6 @@
 {
   "name": "@parcel/transformer-typescript-types",
-<<<<<<< HEAD
   "version": "2.0.0-frontbucket.77",
-=======
-  "version": "2.0.0-beta.3.1",
->>>>>>> 11c576f4
   "license": "MIT",
   "publishConfig": {
     "access": "public"
@@ -24,15 +20,9 @@
     "parcel": "^2.0.0-beta.1"
   },
   "dependencies": {
-<<<<<<< HEAD
     "@parcel/plugin": "2.0.0-frontbucket.77",
-    "@parcel/source-map": "2.0.0-alpha.4.21",
+    "@parcel/source-map": "2.0.0-rc.4",
     "@parcel/ts-utils": "2.0.0-frontbucket.77",
-=======
-    "@parcel/plugin": "2.0.0-beta.3.1",
-    "@parcel/source-map": "2.0.0-rc.4",
-    "@parcel/ts-utils": "2.0.0-beta.3.1",
->>>>>>> 11c576f4
     "nullthrows": "^1.1.1"
   },
   "devDependencies": {
