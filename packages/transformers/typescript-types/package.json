--- conflicted
+++ resolved
@@ -1,10 +1,6 @@
 {
   "name": "@parcel/transformer-typescript-types",
-<<<<<<< HEAD
   "version": "2.0.11",
-=======
-  "version": "2.0.0",
->>>>>>> 84da50ae
   "license": "MIT",
   "publishConfig": {
     "access": "public"
@@ -24,15 +20,9 @@
     "parcel": "^2.0.0"
   },
   "dependencies": {
-<<<<<<< HEAD
     "@parcel/plugin": "2.0.11",
     "@parcel/source-map": "^2.0.0",
     "@parcel/ts-utils": "2.0.10",
-=======
-    "@parcel/plugin": "^2.0.0",
-    "@parcel/source-map": "^2.0.0",
-    "@parcel/ts-utils": "^2.0.0",
->>>>>>> 84da50ae
     "nullthrows": "^1.1.1"
   },
   "devDependencies": {
