{
  "name": "@parcel/transformer-html",
  "version": "2.0.11",
  "license": "MIT",
  "publishConfig": {
    "access": "public"
  },
  "funding": {
    "type": "opencollective",
    "url": "https://opencollective.com/parcel"
  },
  "repository": {
    "type": "git",
    "url": "https://github.com/parcel-bundler/parcel.git"
  },
  "main": "lib/HTMLTransformer.js",
  "source": "src/HTMLTransformer.js",
  "engines": {
    "node": ">= 12.0.0",
    "parcel": "^2.0.1"
  },
  "dependencies": {
<<<<<<< HEAD
    "@parcel/hash": "2.0.11",
    "@parcel/plugin": "2.0.11",
=======
    "@parcel/hash": "^2.0.1",
    "@parcel/plugin": "^2.0.1",
    "@parcel/diagnostic": "^2.0.1",
>>>>>>> 98a16bae
    "nullthrows": "^1.1.1",
    "posthtml": "^0.16.5",
    "posthtml-parser": "^0.10.1",
    "posthtml-render": "^3.0.0",
    "semver": "^5.7.1"
  }
}<|MERGE_RESOLUTION|>--- conflicted
+++ resolved
@@ -20,14 +20,9 @@
     "parcel": "^2.0.1"
   },
   "dependencies": {
-<<<<<<< HEAD
     "@parcel/hash": "2.0.11",
     "@parcel/plugin": "2.0.11",
-=======
-    "@parcel/hash": "^2.0.1",
-    "@parcel/plugin": "^2.0.1",
-    "@parcel/diagnostic": "^2.0.1",
->>>>>>> 98a16bae
+    "@parcel/diagnostic": "2.0.10",
     "nullthrows": "^1.1.1",
     "posthtml": "^0.16.5",
     "posthtml-parser": "^0.10.1",
