{
  "name": "@parcel/transformer-react-refresh-wrap",
  "version": "2.0.0-frontbucket.46",
  "license": "MIT",
  "publishConfig": {
    "access": "public"
  },
  "funding": {
    "type": "opencollective",
    "url": "https://opencollective.com/parcel"
  },
  "repository": {
    "type": "git",
    "url": "https://github.com/parcel-bundler/parcel.git"
  },
  "main": "lib/ReactRefreshWrapTransformer.js",
  "source": "src/ReactRefreshWrapTransformer.js",
  "engines": {
    "node": ">= 12.0.0",
    "parcel": "^2.0.0-beta.1"
  },
  "dependencies": {
    "@babel/template": "^7.4.0",
<<<<<<< HEAD
    "@babel/types": "^7.12.11",
    "@parcel/babel-ast-utils": "2.0.0-frontbucket.22",
    "@parcel/plugin": "2.0.0-frontbucket.41",
    "@parcel/utils": "2.0.0-frontbucket.37",
=======
    "@babel/types": "^7.12.13",
    "@parcel/babel-ast-utils": "2.0.0-beta.1",
    "@parcel/plugin": "2.0.0-beta.1",
    "@parcel/utils": "2.0.0-beta.1",
>>>>>>> a26f6397
    "react-refresh": "^0.9.0",
    "semver": "^5.4.1"
  }
}<|MERGE_RESOLUTION|>--- conflicted
+++ resolved
@@ -21,17 +21,10 @@
   },
   "dependencies": {
     "@babel/template": "^7.4.0",
-<<<<<<< HEAD
-    "@babel/types": "^7.12.11",
+    "@babel/types": "^7.12.13",
     "@parcel/babel-ast-utils": "2.0.0-frontbucket.22",
     "@parcel/plugin": "2.0.0-frontbucket.41",
     "@parcel/utils": "2.0.0-frontbucket.37",
-=======
-    "@babel/types": "^7.12.13",
-    "@parcel/babel-ast-utils": "2.0.0-beta.1",
-    "@parcel/plugin": "2.0.0-beta.1",
-    "@parcel/utils": "2.0.0-beta.1",
->>>>>>> a26f6397
     "react-refresh": "^0.9.0",
     "semver": "^5.4.1"
   }
