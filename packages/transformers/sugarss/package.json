--- conflicted
+++ resolved
@@ -20,12 +20,7 @@
     "parcel": "^2.0.0-alpha.1.1"
   },
   "dependencies": {
-<<<<<<< HEAD
     "@parcel/plugin": "^2.0.0-frontbucket.30",
-    "postcss": "^7.0.5"
-=======
-    "@parcel/plugin": "2.0.0-beta.1",
     "postcss": "^8.0.5"
->>>>>>> 014168ad
   }
 }