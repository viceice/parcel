--- conflicted
+++ resolved
@@ -15,15 +15,8 @@
     "parcel": "^2.0.0-alpha.1.1"
   },
   "dependencies": {
-<<<<<<< HEAD
     "@parcel/plugin": "^2.0.0-frontbucket.10",
-    "@parcel/utils": "^2.0.0-frontbucket.10",
-    "micromatch": "^3.0.4",
-    "node-libs-browser": "^2.1.0"
-=======
-    "@parcel/plugin": "^2.0.0-alpha.3.1",
     "@parcel/node-resolver-core": "^2.0.0-alpha.3.1"
->>>>>>> fc51ae3d
   },
   "devDependencies": {
     "@babel/core": "^7.2.2"
