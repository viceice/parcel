{
  "bundler": "@parcel/bundler-default",
  "transformers": {
    "types:*.{ts,tsx}": ["@parcel/transformer-typescript-types"],
    "bundle-text:*": ["@parcel/transformer-inline-string", "..."],
    "data-url:*": ["@parcel/transformer-inline-string", "..."],
    "preload:*": ["..."],
    "prefetch:*": ["..."],
    "*.worker.{js,mjs,jsm,jsx,es6,ts,tsx}": [
      "@parcel/transformer-workerize",
      "..."
    ],
    "*.{js,mjs,jsm,jsx,es6,cjs,ts,tsx}": [
      "@parcel/transformer-react-refresh-babel",
      "@parcel/transformer-babel",
      "@parcel/transformer-js",
      "@parcel/transformer-react-refresh-wrap"
    ],
    "*.{json,json5}": ["@parcel/transformer-json"],
    "*.jsonld": ["@parcel/transformer-jsonld"],
    "*.toml": ["@parcel/transformer-toml"],
    "*.yaml": ["@parcel/transformer-yaml"],
    "*.{glsl,vert,frag}": ["@parcel/transformer-glsl"],
    "*.{gql,graphql}": ["@parcel/transformer-graphql"],
    "*.{styl,stylus}": ["@parcel/transformer-stylus"],
    "*.{sass,scss}": ["@parcel/transformer-sass"],
    "*.less": ["@parcel/transformer-less"],
    "*.{css,pcss}": ["@parcel/transformer-postcss", "@parcel/transformer-css"],
    "*.sss": ["@parcel/transformer-sugarss"],
    "*.{htm,html}": [
      "@parcel/transformer-posthtml",
      "@parcel/transformer-html"
    ],
    "*.pug": ["@parcel/transformer-pug"],
    "*.coffee": ["@parcel/transformer-coffeescript"],
    "*.mdx": ["@parcel/transformer-mdx"],
    "*.{eot,gif,jpg,jpeg,ico,mp4,png,svg,ttf,woff}": [
      "@parcel/transformer-image",
      "@parcel/transformer-raw"
    ],
    "*.vue": ["@parcel/transformer-vue"],
    "template:*.vue": ["@parcel/transformer-vue"],
    "script:*.vue": ["@parcel/transformer-vue"],
    "style:*.vue": ["@parcel/transformer-vue"],
    "custom:*.vue": ["@parcel/transformer-vue"],
    "url:*.{png,jpg,jpeg,webp}": ["@parcel/transformer-image", "..."],
    "url:*": ["@parcel/transformer-raw"]
  },
  "namers": ["@parcel/namer-default"],
  "runtimes": {
    "browser": [
      "@parcel/runtime-js",
      "@parcel/runtime-browser-hmr",
      "@parcel/runtime-react-refresh"
    ],
    "service-worker": ["@parcel/runtime-js"],
    "web-worker": ["@parcel/runtime-js"],
    "node": ["@parcel/runtime-js"],
    "electron-renderer": ["@parcel/runtime-js"],
    "electron-main": ["@parcel/runtime-js"]
  },
  "optimizers": {
    "data-url:*": ["...", "@parcel/optimizer-data-url"],
    "*.css": ["@parcel/optimizer-cssnano"],
    "*.js": ["@parcel/optimizer-terser"],
    "*.html": ["@parcel/optimizer-htmlnano"]
  },
  "packagers": {
    "*.html": "@parcel/packager-html",
    "*.css": "@parcel/packager-css",
    "*.js": "@parcel/packager-js",
    "*.ts": "@parcel/packager-ts",
    "*.jsonld": "@parcel/packager-raw-url",
    "*": "@parcel/packager-raw"
  },
  "resolvers": ["@parcel/resolver-default"],
  "reporters": [
    "@atlassian/parcel-reporter-analytics",
    "@parcel/reporter-manifest",
    "@parcel/reporter-cli",
    "@parcel/reporter-dev-server",
    "@parcel/reporter-bundle-analyzer",
<<<<<<< HEAD
    "@parcel/reporter-react-loadable",
    "@parcel/reporter-bundle-buddy"
=======
    "@parcel/reporter-bundle-buddy",
    "@parcel/reporter-trace"
>>>>>>> 5c70645f
  ]
}<|MERGE_RESOLUTION|>--- conflicted
+++ resolved
@@ -80,12 +80,8 @@
     "@parcel/reporter-cli",
     "@parcel/reporter-dev-server",
     "@parcel/reporter-bundle-analyzer",
-<<<<<<< HEAD
     "@parcel/reporter-react-loadable",
-    "@parcel/reporter-bundle-buddy"
-=======
     "@parcel/reporter-bundle-buddy",
     "@parcel/reporter-trace"
->>>>>>> 5c70645f
   ]
 }