--- conflicted
+++ resolved
@@ -407,7 +407,6 @@
     }
   }
 
-<<<<<<< HEAD
   let result = resultLines.join('\n');
 
   if (tail && tail.length > 0) {
@@ -415,8 +414,6 @@
   }
 
   return result;
-=======
-  return resultLines.join('\n');
 }
 
 export function formatDiff(
@@ -431,5 +428,4 @@
   }));
 
   return codeFrame(code, highlights, inputOpts);
->>>>>>> c85facda
 }