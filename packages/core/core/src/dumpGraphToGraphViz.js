--- conflicted
+++ resolved
@@ -48,14 +48,9 @@
   const graphviz = require('graphviz');
   const tempy = require('tempy');
   let g = graphviz.digraph('G');
-<<<<<<< HEAD
-  let nodes = Array.from(graph.nodes.entries());
-  for (let [id, node] of nodes) {
+
+  for (let [id, node] of graph.nodes) {
     let n = g.addNode(`${fromNodeId(id)}`);
-=======
-  for (let [id, node] of graph.nodes) {
-    let n = g.addNode(nodeId(id));
->>>>>>> 8b240d03
     // $FlowFixMe default is fine. Not every type needs to be in the map.
     n.set('color', COLORS[node.type || 'default']);
     n.set('shape', 'box');
@@ -130,11 +125,7 @@
     n.set('label', label);
   }
   for (let edge of graph.getAllEdges()) {
-<<<<<<< HEAD
     let gEdge = g.addEdge(`${fromNodeId(edge.from)}`, `${fromNodeId(edge.to)}`);
-=======
-    let gEdge = g.addEdge(nodeId(edge.from), nodeId(edge.to));
->>>>>>> 8b240d03
     let color = edge.type != null ? TYPE_COLORS[edge.type] : null;
     if (color != null) {
       gEdge.set('color', color);
@@ -144,11 +135,6 @@
   await g.output('png', tmp);
   // eslint-disable-next-line no-console
   console.log('Dumped', tmp);
-}
-
-function nodeId(id) {
-  // $FlowFixMe
-  return `node${id}`;
 }
 
 function getEnvDescription(env: Environment) {
