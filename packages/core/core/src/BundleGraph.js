// @flow strict-local

import type {
  GraphVisitor,
  FilePath,
  Symbol,
  TraversalActions,
  BundleBehavior as IBundleBehavior,
} from '@parcel/types';
import type {
  ContentKey,
  ContentGraphOpts,
  NodeId,
  SerializedContentGraph,
} from '@parcel/graph';

import type {
  Asset,
  AssetNode,
  Bundle,
  BundleGraphNode,
  BundleGroup,
  BundleNode,
  Dependency,
  DependencyNode,
  Environment,
  InternalSourceLocation,
  Target,
} from './types';
import type AssetGraph from './AssetGraph';
import type {ProjectPath} from './projectPath';
import {nodeFromAsset} from './AssetGraph';

import assert from 'assert';
import invariant from 'assert';
import nullthrows from 'nullthrows';
import {
  ContentGraph,
  ALL_EDGE_TYPES,
  mapVisitor,
  type NullEdgeType,
  type EdgeTypeName,
  type Edge,
} from '@parcel/graph';
import {Hash, hashString} from '@parcel/hash';
import {DefaultMap, objectSortedEntriesDeep, getRootDir} from '@parcel/utils';

import {Priority, BundleBehavior, SpecifierType} from './types';
import {getBundleGroupId, getPublicId} from './utils';
import {ISOLATED_ENVS} from './public/Environment';
import {fromProjectPath, fromProjectPathRelative} from './projectPath';
import {HASH_REF_PREFIX} from './constants';

export const bundleGraphEdgeTypes = {
  // A lack of an edge type indicates to follow the edge while traversing
  // the bundle's contents, e.g. `bundle.traverse()` during packaging.
  null: 1,
  // Used for constant-time checks of presence of a dependency or asset in a bundle,
  // avoiding bundle traversal in cases like `isAssetInAncestors`
  contains: 2,
  // Connections between bundles and bundle groups, for quick traversal of the
  // bundle hierarchy.
  bundle: 3,
  // When dependency -> asset: Indicates that the asset a dependency references
  //                           is contained in another bundle.
  // When dependency -> bundle: Indicates the bundle is necessary for any bundles
  //                           with the dependency.
  // When bundle -> bundle:    Indicates the target bundle is necessary for the
  //                           source bundle.
  // This type prevents referenced assets from being traversed from dependencies
  // along the untyped edge, and enables traversal to referenced bundles that are
  // not directly connected to bundle group nodes.
  references: 4,
  // Signals that the dependency is internally resolvable via the bundle's ancestry,
  // and that the bundle connected to the dependency is not necessary for the source bundle.
  internal_async: 5,
};

let edgeNames = Object.fromEntries(
  Object.entries(bundleGraphEdgeTypes).map(([k, v]) => [v, k]),
);

export type BundleGraphEdgeType = $Values<typeof bundleGraphEdgeTypes>;

type InternalSymbolResolution = {|
  asset: Asset,
  exportSymbol: string,
  symbol: ?Symbol | false,
  loc: ?InternalSourceLocation,
|};

type InternalExportSymbolResolution = {|
  ...InternalSymbolResolution,
  +exportAs: Symbol | string,
|};

type BundleGraphOpts = {|
  graph: ContentGraphOpts<BundleGraphNode, BundleGraphEdgeType>,
  bundleContentHashes: Map<string, string>,
  assetPublicIds: Set<string>,
  publicIdByAssetId: Map<string, string>,
  symbolPropagationRan: boolean,
|};

type SerializedBundleGraph = {|
  $$raw: true,
  graph: SerializedContentGraph<BundleGraphNode, BundleGraphEdgeType>,
  bundleContentHashes: Map<string, string>,
  assetPublicIds: Set<string>,
  publicIdByAssetId: Map<string, string>,
  symbolPropagationRan: boolean,
|};

function makeReadOnlySet<T>(set: Set<T>): $ReadOnlySet<T> {
  return new Proxy(set, {
    get(target, property) {
      if (property === 'delete' || property === 'add' || property === 'clear') {
        return undefined;
      } else {
        // $FlowFixMe[incompatible-type]
        let value = target[property];
        return typeof value === 'function' ? value.bind(target) : value;
      }
    },
  });
}

/**
 * Stores assets, dependencies, bundle groups, bundles, and the relationships between them.
 * The BundleGraph is passed to the bundler plugin wrapped in a MutableBundleGraph,
 * and is passed to packagers and optimizers wrapped in the public BundleGraph object, both
 * of which implement public api for this structure. This is the internal structure.
 */
export default class BundleGraph {
  /** A set of all existing concise asset ids present in the BundleGraph */
  _assetPublicIds: Set<string>;
  /** Maps full asset ids (currently 32-character strings) to concise ids (minimum of 5 character strings) */
  _publicIdByAssetId: Map<string, string>;
  /**
   * A cache of bundle hashes by bundle id.
   *
   * TODO: These hashes are being invalidated in mutative methods, but this._graph is not a private
   * property so it is possible to reach in and mutate the graph without invalidating these hashes.
   * It needs to be exposed in BundlerRunner for now based on how applying runtimes works and the
   * BundlerRunner takes care of invalidating hashes when runtimes are applied, but this is not ideal.
   */
  _bundleContentHashes: Map<string, string>;
  _targetEntryRoots: Map<ProjectPath, FilePath> = new Map();
  /** The internal core Graph structure */
  _graph: ContentGraph<BundleGraphNode, BundleGraphEdgeType>;
  _symbolPropagationRan /*: boolean*/;
  _bundlePublicIds /*: Set<string> */ = new Set<string>();

  constructor({
    graph,
    publicIdByAssetId,
    assetPublicIds,
    bundleContentHashes,
    symbolPropagationRan,
  }: {|
    graph: ContentGraph<BundleGraphNode, BundleGraphEdgeType>,
    publicIdByAssetId: Map<string, string>,
    assetPublicIds: Set<string>,
    bundleContentHashes: Map<string, string>,
    symbolPropagationRan: boolean,
  |}) {
    this._graph = graph;
    this._assetPublicIds = assetPublicIds;
    this._publicIdByAssetId = publicIdByAssetId;
    this._bundleContentHashes = bundleContentHashes;
    this._symbolPropagationRan = symbolPropagationRan;
  }

<<<<<<< HEAD
  get nodes(): Map<NodeId, BundleGraphNode> {
    return this._graph.nodes;
  }

  getAllEdges(): Iterator<Edge<BundleGraphEdgeType>> {
    return this._graph.getAllEdges();
  }

  getEdgeTypeName(edgeType: BundleGraphEdgeType): EdgeTypeName {
    return edgeNames[edgeType] || this._graph.getEdgeTypeName(edgeType);
  }

=======
  /**
   * Produce a BundleGraph from an AssetGraph by removing asset groups and retargeting dependencies
   * based on the symbol data (resolving side-effect free reexports).
   */
>>>>>>> 19fe7ff0
  static fromAssetGraph(
    assetGraph: AssetGraph,
    publicIdByAssetId: Map<string, string> = new Map(),
    assetPublicIds: Set<string> = new Set(),
  ): BundleGraph {
    let graph = new ContentGraph<BundleGraphNode, BundleGraphEdgeType>();
    let assetGroupIds = new Map();
    let dependencies = new Map();
    let assetGraphNodeIdToBundleGraphNodeId = new Map<NodeId, NodeId>();

    let assetGraphRootNode =
      assetGraph.rootNodeId != null
        ? assetGraph.getNode(assetGraph.rootNodeId)
        : null;
    invariant(assetGraphRootNode != null && assetGraphRootNode.type === 'root');

    for (let [nodeId, node] of assetGraph.nodes) {
      if (node.type === 'asset') {
        let {id: assetId} = node.value;
        // Generate a new, short public id for this asset to use.
        // If one already exists, use it.
        let publicId = publicIdByAssetId.get(assetId);
        if (publicId == null) {
          publicId = getPublicId(assetId, existing =>
            assetPublicIds.has(existing),
          );
          publicIdByAssetId.set(assetId, publicId);
          assetPublicIds.add(publicId);
        }
      } else if (node.type === 'asset_group') {
        assetGroupIds.set(nodeId, assetGraph.getNodeIdsConnectedFrom(nodeId));
      }
    }

    let walkVisited = new Set();
    function walk(nodeId) {
      if (walkVisited.has(nodeId)) return;
      walkVisited.add(nodeId);

      let node = nullthrows(assetGraph.getNode(nodeId));
      if (
        node.type === 'dependency' &&
        node.value.symbols != null &&
        node.value.env.shouldScopeHoist
      ) {
        // asset -> symbols that should be imported directly from that asset
        let targets = new DefaultMap<ContentKey, Map<Symbol, Symbol>>(
          () => new Map(),
        );
        let externalSymbols = new Set();
        let hasAmbiguousSymbols = false;

        for (let [symbol, resolvedSymbol] of node.usedSymbolsUp) {
          if (resolvedSymbol) {
            targets
              .get(resolvedSymbol.asset)
              .set(symbol, resolvedSymbol.symbol ?? symbol);
          } else if (resolvedSymbol === null) {
            externalSymbols.add(symbol);
          } else if (resolvedSymbol === undefined) {
            hasAmbiguousSymbols = true;
            break;
          }
        }

        if (
          // Only perform retargeting when there is an imported symbol
          // - If the target is side-effect-free, the symbols point to the actual target and removing
          //   the original dependency resolution is fine
          // - Otherwise, keep this dependency unchanged for its potential side effects
          node.usedSymbolsUp.size > 0 &&
          // Only perform retargeting if the dependency only points to a single asset (e.g. CSS modules)
          !hasAmbiguousSymbols &&
          // It doesn't make sense to retarget dependencies where `*` is used, because the
          // retargeting won't enable any benefits in that case (apart from potentially even more
          // code being generated).
          !node.usedSymbolsUp.has('*') &&
          // TODO We currently can't rename imports in async imports, e.g. from
          //      (parcelRequire("...")).then(({ a }) => a);
          // to
          //      (parcelRequire("...")).then(({ a: b }) => a);
          // or
          //      (parcelRequire("...")).then((a)=>a);
          // if the reexporting asset did `export {a as b}` or `export * as a`
          node.value.priority === Priority.sync &&
          // For every asset, no symbol is imported multiple times (with a different local name).
          // Don't retarget because this cannot be resolved without also changing the asset symbols
          // (and the asset content itself).
          [...targets].every(
            ([, t]) => new Set([...t.values()]).size === t.size,
          )
        ) {
          // TODO adjust sourceAssetIdNode.value.dependencies ?
          let deps = [
            // Keep the original dependency
            {
              asset: null,
              dep: graph.addNodeByContentKey(node.id, {
                ...node,
                value: {
                  ...node.value,
                  symbols: node.value.symbols
                    ? new Map(
                        [...node.value.symbols].filter(([k]) =>
                          externalSymbols.has(k),
                        ),
                      )
                    : undefined,
                },
                usedSymbolsUp: new Map(
                  [...node.usedSymbolsUp].filter(([k]) =>
                    externalSymbols.has(k),
                  ),
                ),
                usedSymbolsDown: new Set(),
                excluded: externalSymbols.size === 0,
              }),
            },
            ...[...targets].map(([asset, target]) => {
              let newNodeId = hashString(
                node.id + [...target.keys()].join(','),
              );
              return {
                asset,
                dep: graph.addNodeByContentKey(newNodeId, {
                  ...node,
                  id: newNodeId,
                  value: {
                    ...node.value,
                    id: newNodeId,
                    symbols: node.value.symbols
                      ? new Map(
                          [...node.value.symbols]
                            .filter(([k]) => target.has(k) || k === '*')
                            .map(([k, v]) => [target.get(k) ?? k, v]),
                        )
                      : undefined,
                  },
                  usedSymbolsUp: new Map(
                    [...node.usedSymbolsUp]
                      .filter(([k]) => target.has(k) || k === '*')
                      .map(([k, v]) => [target.get(k) ?? k, v]),
                  ),
                  usedSymbolsDown: new Set(),
                }),
              };
            }),
          ];
          dependencies.set(nodeId, deps);

          // Jump to the dependencies that are used in this dependency
          for (let id of targets.keys()) {
            walk(assetGraph.getNodeIdByContentKey(id));
          }
          return;
        } else {
          // No special handling
          let bundleGraphNodeId = graph.addNodeByContentKey(node.id, node);
          assetGraphNodeIdToBundleGraphNodeId.set(nodeId, bundleGraphNodeId);
        }
      }
      // Don't copy over asset groups into the bundle graph.
      else if (node.type !== 'asset_group') {
        let bundleGraphNodeId = graph.addNodeByContentKey(node.id, node);
        if (node.id === assetGraphRootNode?.id) {
          graph.setRootNodeId(bundleGraphNodeId);
        }
        assetGraphNodeIdToBundleGraphNodeId.set(nodeId, bundleGraphNodeId);
      }

      for (let id of assetGraph.getNodeIdsConnectedFrom(nodeId)) {
        walk(id);
      }
    }
    walk(nullthrows(assetGraph.rootNodeId));

    for (let edge of assetGraph.getAllEdges()) {
      if (assetGroupIds.has(edge.from)) {
        continue;
      }
      if (dependencies.has(edge.from)) {
        // Discard previous edge, insert outgoing edges for all split dependencies
        for (let {asset, dep} of nullthrows(dependencies.get(edge.from))) {
          if (asset != null) {
            graph.addEdge(
              dep,
              nullthrows(
                assetGraphNodeIdToBundleGraphNodeId.get(
                  assetGraph.getNodeIdByContentKey(asset),
                ),
              ),
            );
          }
        }
        continue;
      }
      if (!assetGraphNodeIdToBundleGraphNodeId.has(edge.from)) {
        continue;
      }

      let to: Array<NodeId> = dependencies.get(edge.to)?.map(v => v.dep) ??
        assetGroupIds
          .get(edge.to)
          ?.map(id =>
            nullthrows(assetGraphNodeIdToBundleGraphNodeId.get(id)),
          ) ?? [nullthrows(assetGraphNodeIdToBundleGraphNodeId.get(edge.to))];

      for (let t of to) {
        graph.addEdge(
          nullthrows(assetGraphNodeIdToBundleGraphNodeId.get(edge.from)),
          t,
        );
      }
    }

    return new BundleGraph({
      graph,
      assetPublicIds,
      bundleContentHashes: new Map(),
      publicIdByAssetId,
      symbolPropagationRan: assetGraph.symbolPropagationRan,
    });
  }

  serialize(): SerializedBundleGraph {
    return {
      $$raw: true,
      graph: this._graph.serialize(),
      assetPublicIds: this._assetPublicIds,
      bundleContentHashes: this._bundleContentHashes,
      publicIdByAssetId: this._publicIdByAssetId,
      symbolPropagationRan: this._symbolPropagationRan,
    };
  }

  static deserialize(serialized: BundleGraphOpts): BundleGraph {
    return new BundleGraph({
      graph: ContentGraph.deserialize(serialized.graph),
      assetPublicIds: serialized.assetPublicIds,
      bundleContentHashes: serialized.bundleContentHashes,
      publicIdByAssetId: serialized.publicIdByAssetId,
      symbolPropagationRan: serialized.symbolPropagationRan,
    });
  }

  createBundle(
    opts:
      | {|
          +entryAsset: Asset,
          +target: Target,
          +needsStableName?: ?boolean,
          +bundleBehavior?: ?IBundleBehavior,
          +shouldContentHash: boolean,
          +env: Environment,
        |}
      | {|
          +type: string,
          +env: Environment,
          +uniqueKey: string,
          +target: Target,
          +needsStableName?: ?boolean,
          +bundleBehavior?: ?IBundleBehavior,
          +isSplittable?: ?boolean,
          +pipeline?: ?string,
          +shouldContentHash: boolean,
        |},
  ): Bundle {
    let {entryAsset, target} = opts;
    let bundleId = hashString(
      'bundle:' +
        (opts.entryAsset ? opts.entryAsset.id : opts.uniqueKey) +
        fromProjectPathRelative(target.distDir) +
        (opts.bundleBehavior ?? ''),
    );

    let existing = this._graph.getNodeByContentKey(bundleId);
    if (existing != null) {
      invariant(existing.type === 'bundle');
      return existing.value;
    }

    let publicId = getPublicId(bundleId, existing =>
      this._bundlePublicIds.has(existing),
    );
    this._bundlePublicIds.add(publicId);

    let isPlaceholder = false;
    if (entryAsset) {
      let entryAssetNode = this._graph.getNodeByContentKey(entryAsset.id);
      invariant(entryAssetNode?.type === 'asset', 'Entry asset does not exist');
      isPlaceholder = entryAssetNode.requested === false;
    }

    let bundleNode: BundleNode = {
      type: 'bundle',
      id: bundleId,
      value: {
        id: bundleId,
        hashReference: opts.shouldContentHash
          ? HASH_REF_PREFIX + bundleId
          : bundleId.slice(-8),
        type: opts.entryAsset ? opts.entryAsset.type : opts.type,
        env: opts.env,
        entryAssetIds: entryAsset ? [entryAsset.id] : [],
        mainEntryId: entryAsset?.id,
        pipeline: opts.entryAsset ? opts.entryAsset.pipeline : opts.pipeline,
        needsStableName: opts.needsStableName,
        bundleBehavior:
          opts.bundleBehavior != null
            ? BundleBehavior[opts.bundleBehavior]
            : null,
        isSplittable: opts.entryAsset
          ? opts.entryAsset.isBundleSplittable
          : opts.isSplittable,
        isPlaceholder,
        target,
        name: null,
        displayName: null,
        publicId,
      },
    };

    let bundleNodeId = this._graph.addNodeByContentKey(bundleId, bundleNode);

    if (opts.entryAsset) {
      this._graph.addEdge(
        bundleNodeId,
        this._graph.getNodeIdByContentKey(opts.entryAsset.id),
      );
    }

    invariant;
    return bundleNode.value;
  }

  addAssetToBundle(asset: Asset, bundle: Bundle) {
    let bundleNodeId = this._graph.getNodeIdByContentKey(bundle.id);
    this._graph.addEdge(
      bundleNodeId,
      this._graph.getNodeIdByContentKey(asset.id),
      bundleGraphEdgeTypes.contains,
    );
    this._graph.addEdge(
      bundleNodeId,
      this._graph.getNodeIdByContentKey(asset.id),
    );

    let dependencies = this.getDependencies(asset);
    for (let dependency of dependencies) {
      let dependencyNodeId = this._graph.getNodeIdByContentKey(dependency.id);
      this._graph.addEdge(
        bundleNodeId,
        dependencyNodeId,
        bundleGraphEdgeTypes.contains,
      );

      for (let [bundleGroupNodeId, bundleGroupNode] of this._graph
        .getNodeIdsConnectedFrom(dependencyNodeId)
        .map(id => [id, nullthrows(this._graph.getNode(id))])
        .filter(([, node]) => node.type === 'bundle_group')) {
        invariant(bundleGroupNode.type === 'bundle_group');
        this._graph.addEdge(
          bundleNodeId,
          bundleGroupNodeId,
          bundleGraphEdgeTypes.bundle,
        );
      }
      // If the dependency references a target bundle, add a reference edge from
      // the source bundle to the dependency for easy traversal.
      // TODO: Consider bundle being created from dependency
      if (
        this._graph
          .getNodeIdsConnectedFrom(
            dependencyNodeId,
            bundleGraphEdgeTypes.references,
          )
          .map(id => nullthrows(this._graph.getNode(id)))
          .some(node => node.type === 'bundle')
      ) {
        this._graph.addEdge(
          bundleNodeId,
          dependencyNodeId,
          bundleGraphEdgeTypes.references,
        );
      }
    }
  }

  addAssetGraphToBundle(
    asset: Asset,
    bundle: Bundle,
    shouldSkipDependency: Dependency => boolean = d =>
      this.isDependencySkipped(d),
  ) {
    let assetNodeId = this._graph.getNodeIdByContentKey(asset.id);
    let bundleNodeId = this._graph.getNodeIdByContentKey(bundle.id);

    // The root asset should be reached directly from the bundle in traversal.
    // Its children will be traversed from there.
    this._graph.addEdge(bundleNodeId, assetNodeId);
    this._graph.traverse((nodeId, _, actions) => {
      let node = nullthrows(this._graph.getNode(nodeId));
      if (node.type === 'bundle_group') {
        actions.skipChildren();
        return;
      }

      if (node.type === 'dependency' && shouldSkipDependency(node.value)) {
        actions.skipChildren();
        return;
      }

      if (node.type === 'asset' || node.type === 'dependency') {
        this._graph.addEdge(
          bundleNodeId,
          nodeId,
          bundleGraphEdgeTypes.contains,
        );
      }

      if (node.type === 'dependency') {
        for (let [bundleGroupNodeId, bundleGroupNode] of this._graph
          .getNodeIdsConnectedFrom(nodeId)
          .map(id => [id, nullthrows(this._graph.getNode(id))])
          .filter(([, node]) => node.type === 'bundle_group')) {
          invariant(bundleGroupNode.type === 'bundle_group');
          this._graph.addEdge(
            bundleNodeId,
            bundleGroupNodeId,
            bundleGraphEdgeTypes.bundle,
          );
        }

        // If the dependency references a target bundle, add a reference edge from
        // the source bundle to the dependency for easy traversal.
        if (
          this._graph
            .getNodeIdsConnectedFrom(nodeId, bundleGraphEdgeTypes.references)
            .map(id => nullthrows(this._graph.getNode(id)))
            .some(node => node.type === 'bundle')
        ) {
          this._graph.addEdge(
            bundleNodeId,
            nodeId,
            bundleGraphEdgeTypes.references,
          );
          this.markDependencyReferenceable(node.value);
          //all bundles that have this dependency need to have an edge from bundle to that dependency
        }
      }
    }, assetNodeId);
    this._bundleContentHashes.delete(bundle.id);
  }

  markDependencyReferenceable(dependency: Dependency) {
    for (let bundle of this.getBundlesWithDependency(dependency)) {
      this._graph.addEdge(
        this._graph.getNodeIdByContentKey(bundle.id),
        this._graph.getNodeIdByContentKey(dependency.id),
        bundleGraphEdgeTypes.references,
      );
    }
  }

  addEntryToBundle(
    asset: Asset,
    bundle: Bundle,
    shouldSkipDependency?: Dependency => boolean,
  ) {
    this.addAssetGraphToBundle(asset, bundle, shouldSkipDependency);
    if (!bundle.entryAssetIds.includes(asset.id)) {
      bundle.entryAssetIds.push(asset.id);
    }
  }

  internalizeAsyncDependency(bundle: Bundle, dependency: Dependency) {
    if (dependency.priority === Priority.sync) {
      throw new Error('Expected an async dependency');
    }

    // It's possible for internalized async dependencies to not have
    // reference edges and still have untyped edges.
    // TODO: Maybe don't use internalized async edges at all?
    let dependencyNodeId = this._graph.getNodeIdByContentKey(dependency.id);
    let resolved = this.getResolvedAsset(dependency);
    if (resolved) {
      let resolvedNodeId = this._graph.getNodeIdByContentKey(resolved.id);

      if (
        !this._graph.hasEdge(
          dependencyNodeId,
          resolvedNodeId,
          bundleGraphEdgeTypes.references,
        )
      ) {
        this._graph.addEdge(
          dependencyNodeId,
          resolvedNodeId,
          bundleGraphEdgeTypes.references,
        );
        this._graph.removeEdge(dependencyNodeId, resolvedNodeId);
      }
    }

    this._graph.addEdge(
      this._graph.getNodeIdByContentKey(bundle.id),
      this._graph.getNodeIdByContentKey(dependency.id),
      bundleGraphEdgeTypes.internal_async,
    );
    this._removeExternalDependency(bundle, dependency);
  }

  isDependencySkipped(dependency: Dependency): boolean {
    let node = this._graph.getNodeByContentKey(dependency.id);
    invariant(node && node.type === 'dependency');
    return !!node.hasDeferred || node.excluded;
  }

  getParentBundlesOfBundleGroup(bundleGroup: BundleGroup): Array<Bundle> {
    return this._graph
      .getNodeIdsConnectedTo(
        this._graph.getNodeIdByContentKey(getBundleGroupId(bundleGroup)),
        bundleGraphEdgeTypes.bundle,
      )
      .map(id => nullthrows(this._graph.getNode(id)))
      .filter(node => node.type === 'bundle')
      .map(node => {
        invariant(node.type === 'bundle');
        return node.value;
      });
  }

  resolveAsyncDependency(
    dependency: Dependency,
    bundle: ?Bundle,
  ): ?(
    | {|type: 'bundle_group', value: BundleGroup|}
    | {|type: 'asset', value: Asset|}
  ) {
    let depNodeId = this._graph.getNodeIdByContentKey(dependency.id);
    let bundleNodeId =
      bundle != null ? this._graph.getNodeIdByContentKey(bundle.id) : null;

    if (
      bundleNodeId != null &&
      this._graph.hasEdge(
        bundleNodeId,
        depNodeId,
        bundleGraphEdgeTypes.internal_async,
      )
    ) {
      let referencedAssetNodeIds = this._graph.getNodeIdsConnectedFrom(
        depNodeId,
        bundleGraphEdgeTypes.references,
      );

      let resolved;
      if (referencedAssetNodeIds.length === 0) {
        resolved = this.getResolvedAsset(dependency, bundle);
      } else if (referencedAssetNodeIds.length === 1) {
        let referencedAssetNode = this._graph.getNode(
          referencedAssetNodeIds[0],
        );
        // If a referenced asset already exists, resolve this dependency to it.
        invariant(referencedAssetNode?.type === 'asset');
        resolved = referencedAssetNode.value;
      } else {
        throw new Error('Dependencies can only reference one asset');
      }

      if (resolved == null) {
        return;
      } else {
        return {
          type: 'asset',
          value: resolved,
        };
      }
    }

    let node = this._graph
      .getNodeIdsConnectedFrom(this._graph.getNodeIdByContentKey(dependency.id))
      .map(id => nullthrows(this._graph.getNode(id)))
      .find(node => node.type === 'bundle_group');

    if (node == null) {
      return;
    }

    invariant(node.type === 'bundle_group');
    return {
      type: 'bundle_group',
      value: node.value,
    };
  }

  // eslint-disable-next-line no-unused-vars
  getReferencedBundle(dependency: Dependency, fromBundle: Bundle): ?Bundle {
    let dependencyNodeId = this._graph.getNodeIdByContentKey(dependency.id);

    // If this dependency is async, there will be a bundle group attached to it.
    let node = this._graph
      .getNodeIdsConnectedFrom(dependencyNodeId)
      .map(id => nullthrows(this._graph.getNode(id)))
      .find(node => node.type === 'bundle_group');

    if (node != null) {
      invariant(node.type === 'bundle_group');
      return this.getBundlesInBundleGroup(node.value, {
        includeInline: true,
      }).find(b => {
        let mainEntryId = b.entryAssetIds[b.entryAssetIds.length - 1];
        return mainEntryId != null && node.value.entryAssetId === mainEntryId;
      });
    }

    // Otherwise, find an attached bundle via a reference edge (e.g. from createAssetReference).
    let bundleNode = this._graph
      .getNodeIdsConnectedFrom(
        dependencyNodeId,
        bundleGraphEdgeTypes.references,
      )
      .map(id => nullthrows(this._graph.getNode(id)))
      .find(node => node.type === 'bundle');

    if (bundleNode) {
      invariant(bundleNode.type === 'bundle');
      return bundleNode.value;
    }
  }

  removeAssetGraphFromBundle(asset: Asset, bundle: Bundle) {
    let bundleNodeId = this._graph.getNodeIdByContentKey(bundle.id);
    let assetNodeId = this._graph.getNodeIdByContentKey(asset.id);

    // Remove all contains edges from the bundle to the nodes in the asset's
    // subgraph.
    this._graph.traverse((nodeId, context, actions) => {
      let node = nullthrows(this._graph.getNode(nodeId));

      if (node.type === 'bundle_group') {
        actions.skipChildren();
        return;
      }

      if (node.type !== 'dependency' && node.type !== 'asset') {
        return;
      }

      if (
        this._graph.hasEdge(bundleNodeId, nodeId, bundleGraphEdgeTypes.contains)
      ) {
        this._graph.removeEdge(
          bundleNodeId,
          nodeId,
          bundleGraphEdgeTypes.contains,
          // Removing this contains edge should not orphan the connected node. This
          // is disabled for performance reasons as these edges are removed as part
          // of a traversal, and checking for orphans becomes quite expensive in
          // aggregate.
          false /* removeOrphans */,
        );
      } else {
        actions.skipChildren();
      }

      if (node.type === 'asset' && this._graph.hasEdge(bundleNodeId, nodeId)) {
        // Remove the untyped edge from the bundle to the node (it's an entry)
        this._graph.removeEdge(bundleNodeId, nodeId);

        let entryIndex = bundle.entryAssetIds.indexOf(node.value.id);
        if (entryIndex >= 0) {
          // Shared bundles have untyped edges to their asset graphs but don't
          // have entry assets. For those that have entry asset ids, remove them.
          bundle.entryAssetIds.splice(entryIndex, 1);
        }
      }

      if (node.type === 'dependency') {
        this._removeExternalDependency(bundle, node.value);
        if (
          this._graph.hasEdge(
            bundleNodeId,
            nodeId,
            bundleGraphEdgeTypes.references,
          )
        ) {
          this._graph.addEdge(
            bundleNodeId,
            nodeId,
            bundleGraphEdgeTypes.references,
          );
          this.markDependencyReferenceable(node.value);
        }
        if (
          this._graph.hasEdge(
            bundleNodeId,
            nodeId,
            bundleGraphEdgeTypes.internal_async,
          )
        ) {
          this._graph.removeEdge(
            bundleNodeId,
            nodeId,
            bundleGraphEdgeTypes.internal_async,
          );
        }
      }
    }, assetNodeId);

    // Remove bundle node if it no longer has any entry assets
    if (this._graph.getNodeIdsConnectedFrom(bundleNodeId).length === 0) {
      this.removeBundle(bundle);
    }

    this._bundleContentHashes.delete(bundle.id);
  }

  /**
   * Remove a bundle from the bundle graph. Remove its bundle group if it is
   * the only bundle in the group.
   */
  removeBundle(bundle: Bundle): Set<BundleGroup> {
    // Remove bundle node if it no longer has any entry assets
    let bundleNodeId = this._graph.getNodeIdByContentKey(bundle.id);

    let bundleGroupNodeIds = this._graph.getNodeIdsConnectedTo(
      bundleNodeId,
      bundleGraphEdgeTypes.bundle,
    );
    this._graph.removeNode(bundleNodeId);

    let removedBundleGroups: Set<BundleGroup> = new Set();
    // Remove bundle group node if it no longer has any bundles
    for (let bundleGroupNodeId of bundleGroupNodeIds) {
      let bundleGroupNode = nullthrows(this._graph.getNode(bundleGroupNodeId));
      invariant(bundleGroupNode.type === 'bundle_group');
      let bundleGroup = bundleGroupNode.value;

      if (
        // If the bundle group's entry asset belongs to this bundle, the group
        // was created because of this bundle. Remove the group.
        bundle.entryAssetIds.includes(bundleGroup.entryAssetId) ||
        // If the bundle group is now empty, remove it.
        this.getBundlesInBundleGroup(bundleGroup, {includeInline: true})
          .length === 0
      ) {
        removedBundleGroups.add(bundleGroup);
        this.removeBundleGroup(bundleGroup);
      }
    }

    this._bundleContentHashes.delete(bundle.id);
    return removedBundleGroups;
  }

  removeBundleGroup(bundleGroup: BundleGroup) {
    let bundleGroupNode = nullthrows(
      this._graph.getNodeByContentKey(getBundleGroupId(bundleGroup)),
    );
    invariant(bundleGroupNode.type === 'bundle_group');

    let bundlesInGroup = this.getBundlesInBundleGroup(bundleGroupNode.value, {
      includeInline: true,
    });
    for (let bundle of bundlesInGroup) {
      if (this.getBundleGroupsContainingBundle(bundle).length === 1) {
        let removedBundleGroups = this.removeBundle(bundle);
        if (removedBundleGroups.has(bundleGroup)) {
          // This function can be reentered through removeBundle above. In the case this
          // bundle group has already been removed, stop.
          return;
        }
      }
    }

    // This function can be reentered through removeBundle above. In this case,
    // the node may already been removed.
    if (this._graph.hasContentKey(bundleGroupNode.id)) {
      this._graph.removeNode(
        this._graph.getNodeIdByContentKey(bundleGroupNode.id),
      );
    }

    assert(
      bundlesInGroup.every(
        bundle => this.getBundleGroupsContainingBundle(bundle).length > 0,
      ),
    );
  }

  _removeExternalDependency(bundle: Bundle, dependency: Dependency) {
    let bundleNodeId = this._graph.getNodeIdByContentKey(bundle.id);
    for (let bundleGroupNode of this._graph
      .getNodeIdsConnectedFrom(this._graph.getNodeIdByContentKey(dependency.id))
      .map(id => nullthrows(this._graph.getNode(id)))
      .filter(node => node.type === 'bundle_group')) {
      let bundleGroupNodeId = this._graph.getNodeIdByContentKey(
        bundleGroupNode.id,
      );

      if (
        !this._graph.hasEdge(
          bundleNodeId,
          bundleGroupNodeId,
          bundleGraphEdgeTypes.bundle,
        )
      ) {
        continue;
      }

      let inboundDependencies = this._graph
        .getNodeIdsConnectedTo(bundleGroupNodeId)
        .map(id => nullthrows(this._graph.getNode(id)))
        .filter(node => node.type === 'dependency')
        .map(node => {
          invariant(node.type === 'dependency');
          return node.value;
        });

      // If every inbound dependency to this bundle group does not belong to this bundle,
      // or the dependency is internal to the bundle, then the connection between
      // this bundle and the group is safe to remove.
      if (
        inboundDependencies.every(
          dependency =>
            dependency.specifierType !== SpecifierType.url &&
            (!this.bundleHasDependency(bundle, dependency) ||
              this._graph.hasEdge(
                bundleNodeId,
                this._graph.getNodeIdByContentKey(dependency.id),
                bundleGraphEdgeTypes.internal_async,
              )),
        )
      ) {
        this._graph.removeEdge(
          bundleNodeId,
          bundleGroupNodeId,
          bundleGraphEdgeTypes.bundle,
        );
      }
    }
  }

  createAssetReference(
    dependency: Dependency,
    asset: Asset,
    bundle: Bundle,
  ): void {
    let dependencyId = this._graph.getNodeIdByContentKey(dependency.id);
    let assetId = this._graph.getNodeIdByContentKey(asset.id);
    let bundleId = this._graph.getNodeIdByContentKey(bundle.id);
    this._graph.addEdge(dependencyId, assetId, bundleGraphEdgeTypes.references);

    this._graph.addEdge(
      dependencyId,
      bundleId,
      bundleGraphEdgeTypes.references,
    );
    this.markDependencyReferenceable(dependency);
    if (this._graph.hasEdge(dependencyId, assetId)) {
      this._graph.removeEdge(dependencyId, assetId);
    }
  }

  createBundleReference(from: Bundle, to: Bundle): void {
    this._graph.addEdge(
      this._graph.getNodeIdByContentKey(from.id),
      this._graph.getNodeIdByContentKey(to.id),
      bundleGraphEdgeTypes.references,
    );
  }

  getBundlesWithAsset(asset: Asset): Array<Bundle> {
    return this._graph
      .getNodeIdsConnectedTo(
        this._graph.getNodeIdByContentKey(asset.id),
        bundleGraphEdgeTypes.contains,
      )
      .map(id => nullthrows(this._graph.getNode(id)))
      .filter(node => node.type === 'bundle')
      .map(node => {
        invariant(node.type === 'bundle');
        return node.value;
      });
  }

  getBundlesWithDependency(dependency: Dependency): Array<Bundle> {
    return this._graph
      .getNodeIdsConnectedTo(
        nullthrows(this._graph.getNodeIdByContentKey(dependency.id)),
        bundleGraphEdgeTypes.contains,
      )
      .map(id => nullthrows(this._graph.getNode(id)))
      .filter(node => node.type === 'bundle')
      .map(node => {
        invariant(node.type === 'bundle');
        return node.value;
      });
  }

  getDependencyAssets(dependency: Dependency): Array<Asset> {
    return this._graph
      .getNodeIdsConnectedFrom(this._graph.getNodeIdByContentKey(dependency.id))
      .map(id => nullthrows(this._graph.getNode(id)))
      .filter(node => node.type === 'asset')
      .map(node => {
        invariant(node.type === 'asset');
        return node.value;
      });
  }

  getResolvedAsset(dep: Dependency, bundle: ?Bundle): ?Asset {
    let assets = this.getDependencyAssets(dep);
    let firstAsset = assets[0];
    let resolved =
      // If no bundle is specified, use the first concrete asset.
      bundle == null
        ? firstAsset
        : // Otherwise, find the first asset that belongs to this bundle.
          assets.find(asset => this.bundleHasAsset(bundle, asset)) ||
          firstAsset;

    // If a resolution still hasn't been found, return the first referenced asset.
    if (resolved == null) {
      this._graph.traverse(
        (nodeId, _, traversal) => {
          let node = nullthrows(this._graph.getNode(nodeId));
          if (node.type === 'asset') {
            resolved = node.value;
            traversal.stop();
          } else if (node.id !== dep.id) {
            traversal.skipChildren();
          }
        },
        this._graph.getNodeIdByContentKey(dep.id),
        bundleGraphEdgeTypes.references,
      );
    }

    return resolved;
  }

  getDependencies(asset: Asset): Array<Dependency> {
    let nodeId = this._graph.getNodeIdByContentKey(asset.id);
    return this._graph.getNodeIdsConnectedFrom(nodeId).map(id => {
      let node = nullthrows(this._graph.getNode(id));
      invariant(node.type === 'dependency');
      return node.value;
    });
  }

  traverseAssets<TContext>(
    bundle: Bundle,
    visit: GraphVisitor<Asset, TContext>,
    startAsset?: Asset,
  ): ?TContext {
    return this.traverseBundle(
      bundle,
      mapVisitor(node => (node.type === 'asset' ? node.value : null), visit),
      startAsset,
    );
  }

  isAssetReferenced(bundle: Bundle, asset: Asset): boolean {
    let assetNodeId = nullthrows(this._graph.getNodeIdByContentKey(asset.id));

    if (
      this._graph
        .getNodeIdsConnectedTo(assetNodeId, bundleGraphEdgeTypes.references)
        .map(id => this._graph.getNode(id))
        .some(
          node =>
            node?.type === 'dependency' &&
            node.value.priority === Priority.lazy &&
            node.value.specifierType !== SpecifierType.url,
        )
    ) {
      // If this asset is referenced by any async dependency, it's referenced.
      return true;
    }

    let dependencies = this._graph
      .getNodeIdsConnectedTo(assetNodeId)
      .map(id => nullthrows(this._graph.getNode(id)))
      .filter(node => node.type === 'dependency')
      .map(node => {
        invariant(node.type === 'dependency');
        return node.value;
      });

    const bundleHasReference = (bundle: Bundle) => {
      return (
        !this.bundleHasAsset(bundle, asset) &&
        dependencies.some(dependency =>
          this.bundleHasDependency(bundle, dependency),
        )
      );
    };

    let visitedBundles: Set<Bundle> = new Set();
    let siblingBundles = new Set(
      this.getBundleGroupsContainingBundle(bundle).flatMap(bundleGroup =>
        this.getBundlesInBundleGroup(bundleGroup, {includeInline: true}),
      ),
    );

    // Check if any of this bundle's descendants, referencers, bundles referenced
    // by referencers, or descendants of its referencers use the asset without
    // an explicit reference edge. This can happen if e.g. the asset has been
    // deduplicated.
    return [...siblingBundles].some(referencer => {
      let isReferenced = false;
      this.traverseBundles((descendant, _, actions) => {
        if (descendant.id === bundle.id) {
          return;
        }

        if (visitedBundles.has(descendant)) {
          actions.skipChildren();
          return;
        }

        visitedBundles.add(descendant);

        if (
          descendant.type !== bundle.type ||
          descendant.env.context !== bundle.env.context
        ) {
          actions.skipChildren();
          return;
        }

        if (bundleHasReference(descendant)) {
          isReferenced = true;
          actions.stop();
          return;
        }
      }, referencer);

      return isReferenced;
    });
  }

  hasParentBundleOfType(bundle: Bundle, type: string): boolean {
    let parents = this.getParentBundles(bundle);
    return parents.length > 0 && parents.every(parent => parent.type === type);
  }

  getParentBundles(bundle: Bundle): Array<Bundle> {
    let parentBundles: Set<Bundle> = new Set();
    for (let bundleGroup of this.getBundleGroupsContainingBundle(bundle)) {
      for (let parentBundle of this.getParentBundlesOfBundleGroup(
        bundleGroup,
      )) {
        parentBundles.add(parentBundle);
      }
    }

    return [...parentBundles];
  }

  isAssetReachableFromBundle(asset: Asset, bundle: Bundle): boolean {
    // If a bundle's environment is isolated, it can't access assets present
    // in any ancestor bundles. Don't consider any assets reachable.
    if (
      ISOLATED_ENVS.has(bundle.env.context) ||
      !bundle.isSplittable ||
      bundle.bundleBehavior === BundleBehavior.isolated ||
      bundle.bundleBehavior === BundleBehavior.inline
    ) {
      return false;
    }

    // For an asset to be reachable from a bundle, it must either exist in a sibling bundle,
    // or in an ancestor bundle group reachable from all parent bundles.
    let bundleGroups = this.getBundleGroupsContainingBundle(bundle);
    return bundleGroups.every(bundleGroup => {
      // If the asset is in any sibling bundles of the original bundle, it is reachable.
      let bundles = this.getBundlesInBundleGroup(bundleGroup);
      if (
        bundles.some(
          b =>
            b.id !== bundle.id &&
            b.bundleBehavior !== BundleBehavior.isolated &&
            b.bundleBehavior !== BundleBehavior.inline &&
            this.bundleHasAsset(b, asset),
        )
      ) {
        return true;
      }

      // Get a list of parent bundle nodes pointing to the bundle group
      let parentBundleNodes = this._graph.getNodeIdsConnectedTo(
        this._graph.getNodeIdByContentKey(getBundleGroupId(bundleGroup)),
        bundleGraphEdgeTypes.bundle,
      );

      // Check that every parent bundle has a bundle group in its ancestry that contains the asset.
      return parentBundleNodes.every(bundleNodeId => {
        let bundleNode = nullthrows(this._graph.getNode(bundleNodeId));
        if (
          bundleNode.type !== 'bundle' ||
          bundleNode.value.bundleBehavior === BundleBehavior.isolated ||
          bundleNode.value.bundleBehavior === BundleBehavior.inline
        ) {
          return false;
        }

        let isReachable = true;
        this._graph.traverseAncestors(
          bundleNodeId,
          (nodeId, ctx, actions) => {
            let node = nullthrows(this._graph.getNode(nodeId));
            // If we've reached the root or a context change without
            // finding this asset in the ancestry, it is not reachable.
            if (
              node.type === 'root' ||
              (node.type === 'bundle' &&
                (node.value.id === bundle.id ||
                  node.value.env.context !== bundle.env.context))
            ) {
              isReachable = false;
              actions.stop();
              return;
            }

            if (node.type === 'bundle_group') {
              let childBundles = this.getBundlesInBundleGroup(node.value);
              if (
                childBundles.some(
                  b =>
                    b.id !== bundle.id &&
                    b.bundleBehavior !== BundleBehavior.isolated &&
                    b.bundleBehavior !== BundleBehavior.inline &&
                    this.bundleHasAsset(b, asset),
                )
              ) {
                actions.skipChildren();
                return;
              }
            }
          },
          [bundleGraphEdgeTypes.references, bundleGraphEdgeTypes.bundle],
        );

        return isReachable;
      });
    });
  }

  traverseBundle<TContext>(
    bundle: Bundle,
    visit: GraphVisitor<AssetNode | DependencyNode, TContext>,
    startAsset?: Asset,
  ): ?TContext {
    let entries = !startAsset;
    let bundleNodeId = this._graph.getNodeIdByContentKey(bundle.id);

    // A modified DFS traversal which traverses entry assets in the same order
    // as their ids appear in `bundle.entryAssetIds`.
    return this._graph.dfs({
      visit: mapVisitor((nodeId, actions) => {
        let node = nullthrows(this._graph.getNode(nodeId));

        if (nodeId === bundleNodeId) {
          return;
        }

        if (node.type === 'dependency' || node.type === 'asset') {
          if (
            this._graph.hasEdge(
              bundleNodeId,
              nodeId,
              bundleGraphEdgeTypes.contains,
            )
          ) {
            return node;
          }
        }

        actions.skipChildren();
      }, visit),
      startNodeId: startAsset
        ? this._graph.getNodeIdByContentKey(startAsset.id)
        : bundleNodeId,
      getChildren: nodeId => {
        let children = this._graph
          .getNodeIdsConnectedFrom(nodeId)
          .map(id => [id, nullthrows(this._graph.getNode(id))]);

        let sorted =
          entries && bundle.entryAssetIds.length > 0
            ? children.sort(([, a], [, b]) => {
                let aIndex = bundle.entryAssetIds.indexOf(a.id);
                let bIndex = bundle.entryAssetIds.indexOf(b.id);

                if (aIndex === bIndex) {
                  // If both don't exist in the entry asset list, or
                  // otherwise have the same index.
                  return 0;
                } else if (aIndex === -1) {
                  return 1;
                } else if (bIndex === -1) {
                  return -1;
                }

                return aIndex - bIndex;
              })
            : children;

        entries = false;
        return sorted.map(([id]) => id);
      },
    });
  }

  traverse<TContext>(
    visit: GraphVisitor<AssetNode | DependencyNode, TContext>,
    start?: Asset,
  ): ?TContext {
    return this._graph.filteredTraverse(
      nodeId => {
        let node = nullthrows(this._graph.getNode(nodeId));
        if (node.type === 'asset' || node.type === 'dependency') {
          return node;
        }
      },
      visit,
      start ? this._graph.getNodeIdByContentKey(start.id) : undefined, // start with root
      ALL_EDGE_TYPES,
    );
  }

  getChildBundles(bundle: Bundle): Array<Bundle> {
    let siblings = new Set(this.getReferencedBundles(bundle));
    let bundles = [];
    this.traverseBundles((b, _, actions) => {
      if (bundle.id === b.id) {
        return;
      }

      if (!siblings.has(b)) {
        bundles.push(b);
      }

      actions.skipChildren();
    }, bundle);
    return bundles;
  }

  traverseBundles<TContext>(
    visit: GraphVisitor<Bundle, TContext>,
    startBundle: ?Bundle,
  ): ?TContext {
    return this._graph.filteredTraverse(
      nodeId => {
        let node = nullthrows(this._graph.getNode(nodeId));
        return node.type === 'bundle' ? node.value : null;
      },
      visit,
      startBundle ? this._graph.getNodeIdByContentKey(startBundle.id) : null,
      [bundleGraphEdgeTypes.bundle, bundleGraphEdgeTypes.references],
    );
  }

  getBundles(opts?: {|includeInline: boolean|}): Array<Bundle> {
    let bundles = [];
    this.traverseBundles(bundle => {
      if (
        opts?.includeInline ||
        bundle.bundleBehavior !== BundleBehavior.inline
      ) {
        bundles.push(bundle);
      }
    });

    return bundles;
  }

  getTotalSize(asset: Asset): number {
    let size = 0;
    this._graph.traverse((nodeId, _, actions) => {
      let node = nullthrows(this._graph.getNode(nodeId));
      if (node.type === 'bundle_group') {
        actions.skipChildren();
        return;
      }

      if (node.type === 'asset') {
        size += node.value.stats.size;
      }
    }, this._graph.getNodeIdByContentKey(asset.id));
    return size;
  }

  getReferencingBundles(bundle: Bundle): Array<Bundle> {
    let referencingBundles: Set<Bundle> = new Set();

    this._graph.traverseAncestors(
      this._graph.getNodeIdByContentKey(bundle.id),
      nodeId => {
        let node = nullthrows(this._graph.getNode(nodeId));
        if (node.type === 'bundle' && node.value.id !== bundle.id) {
          referencingBundles.add(node.value);
        }
      },
      bundleGraphEdgeTypes.references,
    );

    return [...referencingBundles];
  }

  getBundleGroupsContainingBundle(bundle: Bundle): Array<BundleGroup> {
    let bundleGroups: Set<BundleGroup> = new Set();

    for (let currentBundle of [bundle, ...this.getReferencingBundles(bundle)]) {
      for (let bundleGroup of this.getDirectParentBundleGroups(currentBundle)) {
        bundleGroups.add(bundleGroup);
      }
    }

    return [...bundleGroups];
  }

  getDirectParentBundleGroups(bundle: Bundle): Array<BundleGroup> {
    return this._graph
      .getNodeIdsConnectedTo(
        nullthrows(this._graph.getNodeIdByContentKey(bundle.id)),
        bundleGraphEdgeTypes.bundle,
      )
      .map(id => nullthrows(this._graph.getNode(id)))
      .filter(node => node.type === 'bundle_group')
      .map(node => {
        invariant(node.type === 'bundle_group');
        return node.value;
      });
  }

  getBundlesInBundleGroup(
    bundleGroup: BundleGroup,
    opts?: {|includeInline: boolean|},
  ): Array<Bundle> {
    let bundles: Set<Bundle> = new Set();
    for (let bundleNodeId of this._graph.getNodeIdsConnectedFrom(
      this._graph.getNodeIdByContentKey(getBundleGroupId(bundleGroup)),
      bundleGraphEdgeTypes.bundle,
    )) {
      let bundleNode = nullthrows(this._graph.getNode(bundleNodeId));
      invariant(bundleNode.type === 'bundle');
      let bundle = bundleNode.value;
      if (
        opts?.includeInline ||
        bundle.bundleBehavior !== BundleBehavior.inline
      ) {
        bundles.add(bundle);
      }

      for (let referencedBundle of this.getReferencedBundles(bundle, {
        includeInline: true,
      })) {
        bundles.add(referencedBundle);
      }
    }

    return [...bundles];
  }

  getReferencedBundles(
    bundle: Bundle,
    opts?: {|recursive?: boolean, includeInline?: boolean|},
  ): Array<Bundle> {
    let recursive = opts?.recursive ?? true;
    let includeInline = opts?.includeInline ?? false;
    let referencedBundles = new Set();
    this._graph.dfs({
      visit: (nodeId, _, actions) => {
        let node = nullthrows(this._graph.getNode(nodeId));
        if (node.type !== 'bundle') {
          return;
        }

        if (node.value.id === bundle.id) {
          return;
        }

        if (
          includeInline ||
          node.value.bundleBehavior !== BundleBehavior.inline
        ) {
          referencedBundles.add(node.value);
        }

        if (!recursive) {
          actions.skipChildren();
        }
      },
      startNodeId: this._graph.getNodeIdByContentKey(bundle.id),
      getChildren: nodeId =>
        // Shared bundles seem to depend on being used in the opposite order
        // they were added.
        // TODO: Should this be the case?
        this._graph.getNodeIdsConnectedFrom(
          nodeId,
          bundleGraphEdgeTypes.references,
        ),
    });

    return [...referencedBundles];
  }

  getIncomingDependencies(asset: Asset): Array<Dependency> {
    if (!this._graph.hasContentKey(asset.id)) {
      return [];
    }
    // Dependencies can be a a parent node via an untyped edge (like in the AssetGraph but without AssetGroups)
    // or they can be parent nodes via a 'references' edge
    return this._graph
      .getNodeIdsConnectedTo(
        this._graph.getNodeIdByContentKey(asset.id),
        ALL_EDGE_TYPES,
      )
      .map(id => nullthrows(this._graph.getNode(id)))
      .filter(n => n.type === 'dependency')
      .map(n => {
        invariant(n.type === 'dependency');
        return n.value;
      });
  }

  getAssetWithDependency(dep: Dependency): ?Asset {
    if (!this._graph.hasContentKey(dep.id)) {
      return null;
    }

    let res = this._graph.getNodeIdsConnectedTo(
      this._graph.getNodeIdByContentKey(dep.id),
    );
    invariant(
      res.length <= 1,
      'Expected a single asset to be connected to a dependency',
    );
    let resNode = this._graph.getNode(res[0]);
    if (resNode?.type === 'asset') {
      return resNode.value;
    }
  }

  bundleHasAsset(bundle: Bundle, asset: Asset): boolean {
    let bundleNodeId = this._graph.getNodeIdByContentKey(bundle.id);
    let assetNodeId = this._graph.getNodeIdByContentKey(asset.id);
    return this._graph.hasEdge(
      bundleNodeId,
      assetNodeId,
      bundleGraphEdgeTypes.contains,
    );
  }

  bundleHasDependency(bundle: Bundle, dependency: Dependency): boolean {
    let bundleNodeId = this._graph.getNodeIdByContentKey(bundle.id);
    let dependencyNodeId = this._graph.getNodeIdByContentKey(dependency.id);
    return this._graph.hasEdge(
      bundleNodeId,
      dependencyNodeId,
      bundleGraphEdgeTypes.contains,
    );
  }

  filteredTraverse<TValue, TContext>(
    bundleNodeId: NodeId,
    filter: (NodeId, TraversalActions) => ?TValue,
    visit: GraphVisitor<TValue, TContext>,
  ): ?TContext {
    return this._graph.filteredTraverse(filter, visit, bundleNodeId);
  }

  getSymbolResolution(
    asset: Asset,
    symbol: Symbol,
    boundary: ?Bundle,
  ): InternalSymbolResolution {
    let assetOutside = boundary && !this.bundleHasAsset(boundary, asset);

    let identifier = asset.symbols?.get(symbol)?.local;
    if (symbol === '*') {
      return {
        asset,
        exportSymbol: '*',
        symbol: identifier ?? null,
        loc: asset.symbols?.get(symbol)?.loc,
      };
    }

    let found = false;
    let nonStaticDependency = false;
    let skipped = false;
    let deps = this.getDependencies(asset).reverse();
    let potentialResults = [];
    for (let dep of deps) {
      let depSymbols = dep.symbols;
      if (!depSymbols) {
        nonStaticDependency = true;
        continue;
      }
      // If this is a re-export, find the original module.
      let symbolLookup = new Map(
        [...depSymbols].map(([key, val]) => [val.local, key]),
      );
      let depSymbol = symbolLookup.get(identifier);
      if (depSymbol != null) {
        let resolved = this.getResolvedAsset(dep);
        if (!resolved || resolved.id === asset.id) {
          // External module or self-reference
          return {
            asset,
            exportSymbol: symbol,
            symbol: identifier,
            loc: asset.symbols?.get(symbol)?.loc,
          };
        }

        if (assetOutside) {
          // We found the symbol, but `asset` is outside, return `asset` and the original symbol
          found = true;
          break;
        }

        if (this.isDependencySkipped(dep)) {
          // We found the symbol and `dep` was skipped
          skipped = true;
          break;
        }

        let {
          asset: resolvedAsset,
          symbol: resolvedSymbol,
          exportSymbol,
          loc,
        } = this.getSymbolResolution(resolved, depSymbol, boundary);

        if (!loc) {
          // Remember how we got there
          loc = asset.symbols?.get(symbol)?.loc;
        }

        return {
          asset: resolvedAsset,
          symbol: resolvedSymbol,
          exportSymbol,
          loc,
        };
      }
      // If this module exports wildcards, resolve the original module.
      // Default exports are excluded from wildcard exports.
      // Wildcard reexports are never listed in the reexporting asset's symbols.
      if (
        identifier == null &&
        depSymbols.get('*')?.local === '*' &&
        symbol !== 'default'
      ) {
        let resolved = this.getResolvedAsset(dep);
        if (!resolved) {
          continue;
        }
        let result = this.getSymbolResolution(resolved, symbol, boundary);

        // We found the symbol
        if (result.symbol != undefined) {
          if (assetOutside) {
            // ..., but `asset` is outside, return `asset` and the original symbol
            found = true;
            break;
          }
          if (this.isDependencySkipped(dep)) {
            // We found the symbol and `dep` was skipped
            skipped = true;
            break;
          }

          return {
            asset: result.asset,
            symbol: result.symbol,
            exportSymbol: result.exportSymbol,
            loc: resolved.symbols?.get(symbol)?.loc,
          };
        }
        if (result.symbol === null) {
          found = true;
          if (boundary && !this.bundleHasAsset(boundary, result.asset)) {
            // If the returned asset is outside (and it's the first asset that is outside), return it.
            if (!assetOutside) {
              return {
                asset: result.asset,
                symbol: result.symbol,
                exportSymbol: result.exportSymbol,
                loc: resolved.symbols?.get(symbol)?.loc,
              };
            } else {
              // Otherwise the original asset will be returned at the end.
              break;
            }
          } else {
            // We didn't find it in this dependency, but it might still be there: bailout.
            // Continue searching though, with the assumption that there are no conficting reexports
            // and there might be a another (re)export (where we might statically find the symbol).
            potentialResults.push({
              asset: result.asset,
              symbol: result.symbol,
              exportSymbol: result.exportSymbol,
              loc: resolved.symbols?.get(symbol)?.loc,
            });
          }
        }
      }
    }
    // We didn't find the exact symbol...
    if (potentialResults.length == 1) {
      // ..., but if it does exist, it has to be behind this one reexport.
      return potentialResults[0];
    } else {
      let result = identifier;
      if (skipped) {
        // ... and it was excluded (by symbol propagation) or deferred.
        result = false;
      } else {
        // ... and there is no single reexport, but it might still be exported:
        if (found) {
          // Fallback to namespace access, because of a bundle boundary.
          result = null;
        } else if (result === undefined) {
          // If not exported explicitly by the asset (= would have to be in * or a reexport-all) ...
          if (nonStaticDependency || asset.symbols?.has('*')) {
            // ... and if there are non-statically analyzable dependencies or it's a CJS asset,
            // fallback to namespace access.
            result = null;
          }
          // (It shouldn't be possible for the symbol to be in a reexport-all and to end up here).
          // Otherwise return undefined to report that the symbol wasn't found.
        }
      }

      return {
        asset,
        exportSymbol: symbol,
        symbol: result,
        loc: asset.symbols?.get(symbol)?.loc,
      };
    }
  }
  getAssetById(contentKey: string): Asset {
    let node = this._graph.getNodeByContentKey(contentKey);
    if (node == null) {
      throw new Error('Node not found');
    } else if (node.type !== 'asset') {
      throw new Error('Node was not an asset');
    }

    return node.value;
  }

  getAssetPublicId(asset: Asset): string {
    let publicId = this._publicIdByAssetId.get(asset.id);
    if (publicId == null) {
      throw new Error("Asset or it's public id not found");
    }

    return publicId;
  }

  getExportedSymbols(
    asset: Asset,
    boundary: ?Bundle,
  ): Array<InternalExportSymbolResolution> {
    if (!asset.symbols) {
      return [];
    }

    let symbols = [];

    for (let symbol of asset.symbols.keys()) {
      symbols.push({
        ...this.getSymbolResolution(asset, symbol, boundary),
        exportAs: symbol,
      });
    }

    let deps = this.getDependencies(asset);
    for (let dep of deps) {
      let depSymbols = dep.symbols;
      if (!depSymbols) continue;

      if (depSymbols.get('*')?.local === '*') {
        let resolved = this.getResolvedAsset(dep);
        if (!resolved) continue;
        let exported = this.getExportedSymbols(resolved, boundary)
          .filter(s => s.exportSymbol !== 'default')
          .map(s =>
            s.exportSymbol !== '*' ? {...s, exportAs: s.exportSymbol} : s,
          );
        symbols.push(...exported);
      }
    }

    return symbols;
  }

  getContentHash(bundle: Bundle): string {
    let existingHash = this._bundleContentHashes.get(bundle.id);
    if (existingHash != null) {
      return existingHash;
    }

    let hash = new Hash();
    // TODO: sort??
    this.traverseAssets(bundle, asset => {
      {
        hash.writeString(
          [
            this.getAssetPublicId(asset),
            asset.outputHash,
            asset.filePath,
            asset.query,
            asset.type,
            asset.uniqueKey,
          ].join(':'),
        );
      }
    });

    let hashHex = hash.finish();
    this._bundleContentHashes.set(bundle.id, hashHex);
    return hashHex;
  }

  getInlineBundles(bundle: Bundle): Array<Bundle> {
    let bundles = [];
    let seen = new Set();
    let addReferencedBundles = bundle => {
      if (seen.has(bundle.id)) {
        return;
      }

      seen.add(bundle.id);

      let referencedBundles = this.getReferencedBundles(bundle, {
        includeInline: true,
      });
      for (let referenced of referencedBundles) {
        if (referenced.bundleBehavior === BundleBehavior.inline) {
          bundles.push(referenced);
          addReferencedBundles(referenced);
        }
      }
    };

    addReferencedBundles(bundle);

    this.traverseBundles((childBundle, _, traversal) => {
      if (childBundle.bundleBehavior === BundleBehavior.inline) {
        bundles.push(childBundle);
      } else if (childBundle.id !== bundle.id) {
        traversal.skipChildren();
      }
    }, bundle);

    return bundles;
  }

  getHash(bundle: Bundle): string {
    let hash = new Hash();
    hash.writeString(
      bundle.id + bundle.target.publicUrl + this.getContentHash(bundle),
    );

    let inlineBundles = this.getInlineBundles(bundle);
    for (let inlineBundle of inlineBundles) {
      hash.writeString(this.getContentHash(inlineBundle));
    }

    for (let referencedBundle of this.getReferencedBundles(bundle)) {
      hash.writeString(referencedBundle.id);
    }

    hash.writeString(JSON.stringify(objectSortedEntriesDeep(bundle.env)));
    return hash.finish();
  }

  getBundleGraphHash(): string {
    let hashes = '';
    for (let bundle of this.getBundles()) {
      hashes += this.getHash(bundle);
    }

    return hashString(hashes);
  }

  addBundleToBundleGroup(bundle: Bundle, bundleGroup: BundleGroup) {
    let bundleGroupNodeId = this._graph.getNodeIdByContentKey(
      getBundleGroupId(bundleGroup),
    );
    let bundleNodeId = this._graph.getNodeIdByContentKey(bundle.id);
    if (
      this._graph.hasEdge(
        bundleGroupNodeId,
        bundleNodeId,
        bundleGraphEdgeTypes.bundle,
      )
    ) {
      // Bundle group already has bundle
      return;
    }

    this._graph.addEdge(bundleGroupNodeId, bundleNodeId);
    this._graph.addEdge(
      bundleGroupNodeId,
      bundleNodeId,
      bundleGraphEdgeTypes.bundle,
    );

    for (let entryAssetId of bundle.entryAssetIds) {
      let entryAssetNodeId = this._graph.getNodeIdByContentKey(entryAssetId);
      if (this._graph.hasEdge(bundleGroupNodeId, entryAssetNodeId)) {
        this._graph.removeEdge(bundleGroupNodeId, entryAssetNodeId);
      }
    }
  }

  getUsedSymbolsAsset(asset: Asset): ?$ReadOnlySet<Symbol> {
    let node = this._graph.getNodeByContentKey(asset.id);
    invariant(node && node.type === 'asset');
    return this._symbolPropagationRan
      ? makeReadOnlySet(new Set(node.usedSymbols.keys()))
      : null;
  }

  getUsedSymbolsDependency(dep: Dependency): ?$ReadOnlySet<Symbol> {
    let node = this._graph.getNodeByContentKey(dep.id);
    invariant(node && node.type === 'dependency');
    let result = new Set(node.usedSymbolsUp.keys());
    return this._symbolPropagationRan ? makeReadOnlySet(result) : null;
  }

  merge(other: BundleGraph) {
    let otherGraphIdToThisNodeId = new Map<NodeId, NodeId>();
    for (let [otherNodeId, otherNode] of other._graph.nodes) {
      if (this._graph.hasContentKey(otherNode.id)) {
        let existingNodeId = this._graph.getNodeIdByContentKey(otherNode.id);
        otherGraphIdToThisNodeId.set(otherNodeId, existingNodeId);

        let existingNode = nullthrows(this._graph.getNode(existingNodeId));
        // Merge symbols, recompute dep.excluded based on that
        if (existingNode.type === 'asset') {
          invariant(otherNode.type === 'asset');
          existingNode.usedSymbols = new Set([
            ...existingNode.usedSymbols,
            ...otherNode.usedSymbols,
          ]);
        } else if (existingNode.type === 'dependency') {
          invariant(otherNode.type === 'dependency');
          existingNode.usedSymbolsDown = new Set([
            ...existingNode.usedSymbolsDown,
            ...otherNode.usedSymbolsDown,
          ]);
          existingNode.usedSymbolsUp = new Map([
            ...existingNode.usedSymbolsUp,
            ...otherNode.usedSymbolsUp,
          ]);

          existingNode.excluded =
            (existingNode.excluded || Boolean(existingNode.hasDeferred)) &&
            (otherNode.excluded || Boolean(otherNode.hasDeferred));
        }
      } else {
        let updateNodeId = this._graph.addNodeByContentKey(
          otherNode.id,
          otherNode,
        );
        otherGraphIdToThisNodeId.set(otherNodeId, updateNodeId);
      }
    }

    for (let edge of other._graph.getAllEdges()) {
      this._graph.addEdge(
        nullthrows(otherGraphIdToThisNodeId.get(edge.from)),
        nullthrows(otherGraphIdToThisNodeId.get(edge.to)),
        edge.type,
      );
    }
  }

  isEntryBundleGroup(bundleGroup: BundleGroup): boolean {
    return this._graph
      .getNodeIdsConnectedTo(
        nullthrows(
          this._graph.getNodeIdByContentKey(getBundleGroupId(bundleGroup)),
        ),
        bundleGraphEdgeTypes.bundle,
      )
      .map(id => nullthrows(this._graph.getNode(id)))
      .some(n => n.type === 'root');
  }

  /**
   * Update the asset in a Bundle Graph and clear the associated Bundle hash.
   */
  updateAsset(asset: Asset) {
    this._graph.updateNode(
      this._graph.getNodeIdByContentKey(asset.id),
      nodeFromAsset(asset),
    );
    let bundles = this.getBundlesWithAsset(asset);
    for (let bundle of bundles) {
      // the bundle content will change with a modified asset
      this._bundleContentHashes.delete(bundle.id);
    }
  }

  getEntryRoot(projectRoot: FilePath, target: Target): FilePath {
    let cached = this._targetEntryRoots.get(target.distDir);
    if (cached != null) {
      return cached;
    }

    let entryBundleGroupIds = this._graph.getNodeIdsConnectedFrom(
      nullthrows(this._graph.rootNodeId),
      bundleGraphEdgeTypes.bundle,
    );

    let entries = [];
    for (let bundleGroupId of entryBundleGroupIds) {
      let bundleGroupNode = this._graph.getNode(bundleGroupId);
      invariant(bundleGroupNode?.type === 'bundle_group');

      if (bundleGroupNode.value.target.distDir === target.distDir) {
        let entryAssetNode = this._graph.getNodeByContentKey(
          bundleGroupNode.value.entryAssetId,
        );
        invariant(entryAssetNode?.type === 'asset');
        entries.push(
          fromProjectPath(projectRoot, entryAssetNode.value.filePath),
        );
      }
    }

    let root = getRootDir(entries);
    this._targetEntryRoots.set(target.distDir, root);
    return root;
  }
}<|MERGE_RESOLUTION|>--- conflicted
+++ resolved
@@ -171,7 +171,6 @@
     this._symbolPropagationRan = symbolPropagationRan;
   }
 
-<<<<<<< HEAD
   get nodes(): Map<NodeId, BundleGraphNode> {
     return this._graph.nodes;
   }
@@ -184,12 +183,10 @@
     return edgeNames[edgeType] || this._graph.getEdgeTypeName(edgeType);
   }
 
-=======
   /**
    * Produce a BundleGraph from an AssetGraph by removing asset groups and retargeting dependencies
    * based on the symbol data (resolving side-effect free reexports).
    */
->>>>>>> 19fe7ff0
   static fromAssetGraph(
     assetGraph: AssetGraph,
     publicIdByAssetId: Map<string, string> = new Map(),
