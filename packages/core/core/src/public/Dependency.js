--- conflicted
+++ resolved
@@ -65,16 +65,7 @@
   #options /*: ParcelOptions */;
 
   constructor(dep: InternalDependency, options: ParcelOptions): Dependency {
-<<<<<<< HEAD
-    let existing = internalDependencyToDependency.get(dep);
-    if (existing != null) {
-      return existing;
-    }
-
     this.#dep = DbDependency.get(options.db, dep);
-=======
-    this.#dep = dep;
->>>>>>> 375a2e51
     this.#options = options;
     _dependencyToInternalDependency.set(this, dep);
     internalDependencyToDependency.set(dep, this);
