{
  "name": "@parcel/utils",
  "version": "2.0.0-frontbucket.10",
  "description": "Blazing fast, zero configuration web application bundler",
  "license": "MIT",
  "publishConfig": {
    "access": "public"
  },
  "repository": {
    "type": "git",
    "url": "https://github.com/parcel-bundler/parcel.git"
  },
  "main": "lib/index.js",
  "source": "src/index.js",
  "engines": {
    "node": ">= 10.0.0"
  },
  "dependencies": {
    "@iarna/toml": "^2.2.0",
    "@parcel/codeframe": "^2.0.0-frontbucket.9",
    "@parcel/diagnostic": "^2.0.0-frontbucket.9",
    "@parcel/logger": "^2.0.0-frontbucket.9",
    "@parcel/markdown-ansi": "^2.0.0-frontbucket.9",
    "ansi-html": "^0.0.7",
    "chalk": "^2.4.2",
    "clone": "^2.1.1",
    "fast-glob": "^3.0.4",
    "is-glob": "^4.0.0",
    "is-url": "^1.2.2",
    "js-levenshtein": "^1.1.6",
    "json5": "^1.0.1",
    "micromatch": "^4.0.2",
    "node-forge": "^0.8.1",
    "nullthrows": "^1.1.1",
    "resolve": "^1.12.0",
<<<<<<< HEAD
    "serialize-to-js": "^2.0.0",
    "terser": "^3.7.3"
=======
    "serialize-to-js": "^3.0.1",
    "terser": "^3.7.3",
    "chalk": "^2.4.2"
>>>>>>> 8d198b4f
  },
  "devDependencies": {
    "@babel/plugin-transform-flow-strip-types": "^7.2.0",
    "random-int": "^1.0.0"
  }
}<|MERGE_RESOLUTION|>--- conflicted
+++ resolved
@@ -22,7 +22,6 @@
     "@parcel/logger": "^2.0.0-frontbucket.9",
     "@parcel/markdown-ansi": "^2.0.0-frontbucket.9",
     "ansi-html": "^0.0.7",
-    "chalk": "^2.4.2",
     "clone": "^2.1.1",
     "fast-glob": "^3.0.4",
     "is-glob": "^4.0.0",
@@ -33,14 +32,9 @@
     "node-forge": "^0.8.1",
     "nullthrows": "^1.1.1",
     "resolve": "^1.12.0",
-<<<<<<< HEAD
-    "serialize-to-js": "^2.0.0",
-    "terser": "^3.7.3"
-=======
     "serialize-to-js": "^3.0.1",
     "terser": "^3.7.3",
     "chalk": "^2.4.2"
->>>>>>> 8d198b4f
   },
   "devDependencies": {
     "@babel/plugin-transform-flow-strip-types": "^7.2.0",
