--- conflicted
+++ resolved
@@ -1,10 +1,6 @@
 {
   "name": "@parcel/utils",
-<<<<<<< HEAD
   "version": "2.0.24",
-=======
-  "version": "2.5.0",
->>>>>>> 8cce1a1d
   "description": "Blazing fast, zero configuration web application bundler",
   "license": "MIT",
   "publishConfig": {
@@ -37,19 +33,11 @@
     }
   },
   "dependencies": {
-<<<<<<< HEAD
     "@parcel/codeframe": "2.0.24",
     "@parcel/diagnostic": "2.0.24",
     "@parcel/hash": "2.0.24",
     "@parcel/logger": "2.0.24",
     "@parcel/markdown-ansi": "2.0.24",
-=======
-    "@parcel/codeframe": "2.5.0",
-    "@parcel/diagnostic": "2.5.0",
-    "@parcel/hash": "2.5.0",
-    "@parcel/logger": "2.5.0",
-    "@parcel/markdown-ansi": "2.5.0",
->>>>>>> 8cce1a1d
     "@parcel/source-map": "^2.0.0",
     "chalk": "^4.1.0"
   },
