// @flow strict-local
<<<<<<< HEAD
import type {AllEdgeTypes, Edge, NodeId, NullEdgeType} from './types';
import type {SerializedAdjacencyList} from './AdjacencyList';
=======

import {fromNodeId} from './types';
import AdjacencyList, {type SerializedAdjacencyList} from './AdjacencyList';
import type {Edge, NodeId} from './types';
>>>>>>> d2bc9c8e
import type {TraversalActions, GraphVisitor} from '@parcel/types';

import {fromNodeId, ALL_EDGE_TYPES} from './types';
import AdjacencyList from './AdjacencyList';
import assert from 'assert';
import nullthrows from 'nullthrows';

<<<<<<< HEAD
=======
export type NullEdgeType = 1;
>>>>>>> d2bc9c8e
export type GraphOpts<TNode, TEdgeType: number = 1> = {|
  nodes?: Map<NodeId, TNode>,
  adjacencyList?: SerializedAdjacencyList<TEdgeType>,
  rootNodeId?: ?NodeId,
|};

export type SerializedGraph<TNode, TEdgeType: number = 1> = {|
  nodes: Map<NodeId, TNode>,
  adjacencyList: SerializedAdjacencyList<TEdgeType>,
  rootNodeId: ?NodeId,
|};
<<<<<<< HEAD
=======

export type AllEdgeTypes = -1;
export const ALL_EDGE_TYPES: AllEdgeTypes = -1;
>>>>>>> d2bc9c8e

export default class Graph<TNode, TEdgeType: number = 1> {
  nodes: Map<NodeId, TNode>;
  adjacencyList: AdjacencyList<TEdgeType>;
  rootNodeId: ?NodeId;

  constructor(opts: ?GraphOpts<TNode, TEdgeType>) {
    this.nodes = opts?.nodes || new Map();
    this.setRootNodeId(opts?.rootNodeId);

    let adjacencyList = opts?.adjacencyList;
    this.adjacencyList = adjacencyList
      ? AdjacencyList.deserialize(adjacencyList)
      : new AdjacencyList<TEdgeType>();
  }

  setRootNodeId(id: ?NodeId) {
    this.rootNodeId = id;
  }

  static deserialize(
    opts: GraphOpts<TNode, TEdgeType>,
  ): Graph<TNode, TEdgeType> {
    return new this({
      nodes: opts.nodes,
      adjacencyList: opts.adjacencyList,
      rootNodeId: opts.rootNodeId,
    });
  }

  serialize(): SerializedGraph<TNode, TEdgeType> {
    return {
      nodes: this.nodes,
      adjacencyList: this.adjacencyList.serialize(),
      rootNodeId: this.rootNodeId,
    };
  }

  // Returns an iterator of all edges in the graph. This can be large, so iterating
  // the complete list can be costly in large graphs. Used when merging graphs.
<<<<<<< HEAD
  getAllEdges(): Iterable<Edge<TEdgeType | NullEdgeType>> {
=======
  getAllEdges(): Iterator<Edge<TEdgeType | NullEdgeType>> {
>>>>>>> d2bc9c8e
    return this.adjacencyList.getAllEdges();
  }

  addNode(node: TNode): NodeId {
    let id = this.adjacencyList.addNode();
    this.nodes.set(id, node);
    return id;
  }

  hasNode(id: NodeId): boolean {
    return this.nodes.has(id);
  }

  getNode(id: NodeId): ?TNode {
    return this.nodes.get(id);
  }

  addEdge(
    from: NodeId,
    to: NodeId,
    type: TEdgeType | NullEdgeType = 1,
  ): boolean {
    if (Number(type) === 0) {
      throw new Error(`Edge type "${type}" not allowed`);
    }

    if (!this.getNode(from)) {
      throw new Error(`"from" node '${fromNodeId(from)}' not found`);
    }

    if (!this.getNode(to)) {
      throw new Error(`"to" node '${fromNodeId(to)}' not found`);
    }

    return this.adjacencyList.addEdge(from, to, type);
  }

  hasEdge(
    from: NodeId,
    to: NodeId,
    type?: TEdgeType | NullEdgeType = 1,
  ): boolean {
    return this.adjacencyList.hasEdge(from, to, type);
  }

  getNodeIdsConnectedTo(
    nodeId: NodeId,
    type:
      | TEdgeType
      | NullEdgeType
      | Array<TEdgeType | NullEdgeType>
      | AllEdgeTypes = 1,
  ): Array<NodeId> {
    this._assertHasNodeId(nodeId);

    return this.adjacencyList.getNodeIdsConnectedTo(nodeId, type);
  }

  getNodeIdsConnectedFrom(
    nodeId: NodeId,
    type:
      | TEdgeType
      | NullEdgeType
      | Array<TEdgeType | NullEdgeType>
      | AllEdgeTypes = 1,
  ): Array<NodeId> {
    this._assertHasNodeId(nodeId);

    return this.adjacencyList.getNodeIdsConnectedFrom(nodeId, type);
  }

  // Removes node and any edges coming from or to that node
  removeNode(nodeId: NodeId) {
    this._assertHasNodeId(nodeId);

    for (let {type, from} of this.adjacencyList.getInboundEdgesByType(nodeId)) {
      this.removeEdge(
        from,
        nodeId,
        type,
        // Do not allow orphans to be removed as this node could be one
        // and is already being removed.
        false,
      );
    }

    for (let {type, to} of this.adjacencyList.getOutboundEdgesByType(nodeId)) {
      this.removeEdge(nodeId, to, type);
    }

    let wasRemoved = this.nodes.delete(nodeId);
    assert(wasRemoved);
  }

  removeEdges(nodeId: NodeId, type: TEdgeType | NullEdgeType = 1) {
    this._assertHasNodeId(nodeId);

    for (let to of this.getNodeIdsConnectedFrom(nodeId, type)) {
      this.removeEdge(nodeId, to, type);
    }
  }

  // Removes edge and node the edge is to if the node is orphaned
  removeEdge(
    from: NodeId,
    to: NodeId,
    type: TEdgeType | NullEdgeType = 1,
    removeOrphans: boolean = true,
  ) {
    if (!this.adjacencyList.hasEdge(from, to, type)) {
      throw new Error(
        `Edge from ${fromNodeId(from)} to ${fromNodeId(to)} not found!`,
      );
    }

    this.adjacencyList.removeEdge(from, to, type);
    if (removeOrphans && this.isOrphanedNode(to)) {
      this.removeNode(to);
    }
  }

  isOrphanedNode(nodeId: NodeId): boolean {
    this._assertHasNodeId(nodeId);

    if (this.rootNodeId == null) {
      // If the graph does not have a root, and there are inbound edges,
      // this node should not be considered orphaned.
      return !this.adjacencyList.hasInboundEdges(nodeId);
    }

    // Otherwise, attempt to traverse backwards to the root. If there is a path,
    // then this is not an orphaned node.
    let hasPathToRoot = false;
    // go back to traverseAncestors
    this.traverseAncestors(
      nodeId,
      (ancestorId, _, actions) => {
        if (ancestorId === this.rootNodeId) {
          hasPathToRoot = true;
          actions.stop();
        }
      },
      ALL_EDGE_TYPES,
    );

    if (hasPathToRoot) {
      return false;
    }

    return true;
  }

  updateNode(nodeId: NodeId, node: TNode): void {
    this._assertHasNodeId(nodeId);
    this.nodes.set(nodeId, node);
  }

  // Update a node's downstream nodes making sure to prune any orphaned branches
  replaceNodeIdsConnectedTo(
    fromNodeId: NodeId,
    toNodeIds: $ReadOnlyArray<NodeId>,
    replaceFilter?: null | (NodeId => boolean),
    type?: TEdgeType | NullEdgeType = 1,
  ): void {
    this._assertHasNodeId(fromNodeId);

    let outboundEdges = this.getNodeIdsConnectedFrom(fromNodeId, type);
    let childrenToRemove = new Set(
      replaceFilter
        ? outboundEdges.filter(toNodeId => replaceFilter(toNodeId))
        : outboundEdges,
    );
    for (let toNodeId of toNodeIds) {
      childrenToRemove.delete(toNodeId);

      if (!this.hasEdge(fromNodeId, toNodeId, type)) {
        this.addEdge(fromNodeId, toNodeId, type);
      }
    }

    for (let child of childrenToRemove) {
      this.removeEdge(fromNodeId, child, type);
    }
  }

  traverse<TContext>(
    visit: GraphVisitor<NodeId, TContext>,
    startNodeId: ?NodeId,
    type:
      | TEdgeType
      | NullEdgeType
      | Array<TEdgeType | NullEdgeType>
      | AllEdgeTypes = 1,
  ): ?TContext {
    return this.dfs({
      visit,
      startNodeId,
      getChildren: nodeId => this.getNodeIdsConnectedFrom(nodeId, type),
    });
  }

  filteredTraverse<TValue, TContext>(
    filter: (NodeId, TraversalActions) => ?TValue,
    visit: GraphVisitor<TValue, TContext>,
    startNodeId: ?NodeId,
<<<<<<< HEAD
    type?:
      | TEdgeType
      | NullEdgeType
      | Array<TEdgeType | NullEdgeType>
      | AllEdgeTypes,
=======
    type?: TEdgeType | Array<TEdgeType | NullEdgeType> | AllEdgeTypes,
>>>>>>> d2bc9c8e
  ): ?TContext {
    return this.traverse(mapVisitor(filter, visit), startNodeId, type);
  }

  traverseAncestors<TContext>(
    startNodeId: ?NodeId,
    visit: GraphVisitor<NodeId, TContext>,
    type:
      | TEdgeType
      | NullEdgeType
      | Array<TEdgeType | NullEdgeType>
      | AllEdgeTypes = 1,
  ): ?TContext {
    return this.dfs({
      visit,
      startNodeId,
      getChildren: nodeId => this.getNodeIdsConnectedTo(nodeId, type),
    });
  }

  dfs<TContext>({
    visit,
    startNodeId,
    getChildren,
  }: {|
    visit: GraphVisitor<NodeId, TContext>,
    getChildren(nodeId: NodeId): Array<NodeId>,
    startNodeId?: ?NodeId,
  |}): ?TContext {
    let traversalStartNode = nullthrows(
      startNodeId ?? this.rootNodeId,
      'A start node is required to traverse',
    );
    this._assertHasNodeId(traversalStartNode);

    let visited = new Set<NodeId>();
    let stopped = false;
    let skipped = false;
    let actions: TraversalActions = {
      skipChildren() {
        skipped = true;
      },
      stop() {
        stopped = true;
      },
    };

    let walk = (nodeId, context: ?TContext) => {
      if (!this.hasNode(nodeId)) return;
      visited.add(nodeId);

      skipped = false;
      let enter = typeof visit === 'function' ? visit : visit.enter;
      if (enter) {
        let newContext = enter(nodeId, context, actions);
        if (typeof newContext !== 'undefined') {
          // $FlowFixMe[reassign-const]
          context = newContext;
        }
      }

      if (skipped) {
        return;
      }

      if (stopped) {
        return context;
      }

      for (let child of getChildren(nodeId)) {
        if (visited.has(child)) {
          continue;
        }

        visited.add(child);
        let result = walk(child, context);
        if (stopped) {
          return result;
        }
      }

      if (
        typeof visit !== 'function' &&
        visit.exit &&
        // Make sure the graph still has the node: it may have been removed between enter and exit
        this.hasNode(nodeId)
      ) {
        let newContext = visit.exit(nodeId, context, actions);
        if (typeof newContext !== 'undefined') {
          // $FlowFixMe[reassign-const]
          context = newContext;
        }
      }

      if (skipped) {
        return;
      }

      if (stopped) {
        return context;
      }
    };

    return walk(traversalStartNode);
  }

  bfs(visit: (nodeId: NodeId) => ?boolean): ?NodeId {
    let rootNodeId = nullthrows(
      this.rootNodeId,
      'A root node is required to traverse',
    );

    let queue: Array<NodeId> = [rootNodeId];
    let visited = new Set<NodeId>([rootNodeId]);

    while (queue.length > 0) {
      let node = queue.shift();
      let stop = visit(rootNodeId);
      if (stop === true) {
        return node;
      }

      for (let child of this.getNodeIdsConnectedFrom(node)) {
        if (!visited.has(child)) {
          visited.add(child);
          queue.push(child);
        }
      }
    }

    return null;
  }

  findAncestor(nodeId: NodeId, fn: (nodeId: NodeId) => boolean): ?NodeId {
    let res = null;
    this.traverseAncestors(nodeId, (nodeId, ctx, traversal) => {
      if (fn(nodeId)) {
        res = nodeId;
        traversal.stop();
      }
    });
    return res;
  }

  findAncestors(
    nodeId: NodeId,
    fn: (nodeId: NodeId) => boolean,
  ): Array<NodeId> {
    let res = [];
    this.traverseAncestors(nodeId, (nodeId, ctx, traversal) => {
      if (fn(nodeId)) {
        res.push(nodeId);
        traversal.skipChildren();
      }
    });
    return res;
  }

  findDescendant(nodeId: NodeId, fn: (nodeId: NodeId) => boolean): ?NodeId {
    let res = null;
    this.traverse((nodeId, ctx, traversal) => {
      if (fn(nodeId)) {
        res = nodeId;
        traversal.stop();
      }
    }, nodeId);
    return res;
  }

  findDescendants(
    nodeId: NodeId,
    fn: (nodeId: NodeId) => boolean,
  ): Array<NodeId> {
    let res = [];
    this.traverse((nodeId, ctx, traversal) => {
      if (fn(nodeId)) {
        res.push(nodeId);
        traversal.skipChildren();
      }
    }, nodeId);
    return res;
  }

  _assertHasNodeId(nodeId: NodeId) {
    if (!this.hasNode(nodeId)) {
      throw new Error('Does not have node ' + fromNodeId(nodeId));
    }
  }
}

export function mapVisitor<NodeId, TValue, TContext>(
  filter: (NodeId, TraversalActions) => ?TValue,
  visit: GraphVisitor<TValue, TContext>,
): GraphVisitor<NodeId, TContext> {
  function makeEnter(visit) {
    return function mappedEnter(nodeId, context, actions) {
      let value = filter(nodeId, actions);
      if (value != null) {
        return visit(value, context, actions);
      }
    };
  }

  if (typeof visit === 'function') {
    return makeEnter(visit);
  }

  let mapped = {};
  if (visit.enter != null) {
    mapped.enter = makeEnter(visit.enter);
  }

  if (visit.exit != null) {
    mapped.exit = function mappedExit(nodeId, context, actions) {
      let exit = visit.exit;
      if (!exit) {
        return;
      }

      let value = filter(nodeId, actions);
      if (value != null) {
        return exit(value, context, actions);
      }
    };
  }

  return mapped;
}<|MERGE_RESOLUTION|>--- conflicted
+++ resolved
@@ -1,24 +1,14 @@
 // @flow strict-local
-<<<<<<< HEAD
-import type {AllEdgeTypes, Edge, NodeId, NullEdgeType} from './types';
-import type {SerializedAdjacencyList} from './AdjacencyList';
-=======
 
 import {fromNodeId} from './types';
 import AdjacencyList, {type SerializedAdjacencyList} from './AdjacencyList';
 import type {Edge, NodeId} from './types';
->>>>>>> d2bc9c8e
 import type {TraversalActions, GraphVisitor} from '@parcel/types';
 
-import {fromNodeId, ALL_EDGE_TYPES} from './types';
-import AdjacencyList from './AdjacencyList';
 import assert from 'assert';
 import nullthrows from 'nullthrows';
 
-<<<<<<< HEAD
-=======
 export type NullEdgeType = 1;
->>>>>>> d2bc9c8e
 export type GraphOpts<TNode, TEdgeType: number = 1> = {|
   nodes?: Map<NodeId, TNode>,
   adjacencyList?: SerializedAdjacencyList<TEdgeType>,
@@ -30,12 +20,9 @@
   adjacencyList: SerializedAdjacencyList<TEdgeType>,
   rootNodeId: ?NodeId,
 |};
-<<<<<<< HEAD
-=======
 
 export type AllEdgeTypes = -1;
 export const ALL_EDGE_TYPES: AllEdgeTypes = -1;
->>>>>>> d2bc9c8e
 
 export default class Graph<TNode, TEdgeType: number = 1> {
   nodes: Map<NodeId, TNode>;
@@ -76,11 +63,7 @@
 
   // Returns an iterator of all edges in the graph. This can be large, so iterating
   // the complete list can be costly in large graphs. Used when merging graphs.
-<<<<<<< HEAD
-  getAllEdges(): Iterable<Edge<TEdgeType | NullEdgeType>> {
-=======
   getAllEdges(): Iterator<Edge<TEdgeType | NullEdgeType>> {
->>>>>>> d2bc9c8e
     return this.adjacencyList.getAllEdges();
   }
 
@@ -286,15 +269,7 @@
     filter: (NodeId, TraversalActions) => ?TValue,
     visit: GraphVisitor<TValue, TContext>,
     startNodeId: ?NodeId,
-<<<<<<< HEAD
-    type?:
-      | TEdgeType
-      | NullEdgeType
-      | Array<TEdgeType | NullEdgeType>
-      | AllEdgeTypes,
-=======
     type?: TEdgeType | Array<TEdgeType | NullEdgeType> | AllEdgeTypes,
->>>>>>> d2bc9c8e
   ): ?TContext {
     return this.traverse(mapVisitor(filter, visit), startNodeId, type);
   }
