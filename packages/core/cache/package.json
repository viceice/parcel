{
  "name": "@parcel/cache",
  "version": "2.0.26",
  "license": "MIT",
  "publishConfig": {
    "access": "public"
  },
  "funding": {
    "type": "opencollective",
    "url": "https://opencollective.com/parcel"
  },
  "repository": {
    "type": "git",
    "url": "https://github.com/parcel-bundler/parcel.git"
  },
  "main": "lib/index.js",
  "source": "src/index.js",
  "types": "index.d.ts",
  "engines": {
    "node": ">= 12.0.0"
  },
  "scripts": {
    "build-ts": "mkdir -p lib && flow-to-ts src/types.js > lib/types.d.ts",
    "check-ts": "tsc --noEmit index.d.ts"
  },
  "dependencies": {
<<<<<<< HEAD
    "@parcel/fs": "2.0.26",
    "@parcel/logger": "2.0.26",
    "@parcel/utils": "2.0.26",
    "lmdb": "2.3.7"
=======
    "@parcel/fs": "2.5.0",
    "@parcel/logger": "2.5.0",
    "@parcel/utils": "2.5.0",
    "lmdb": "2.3.10"
>>>>>>> 97a78649
  },
  "peerDependencies": {
    "@parcel/core": "^2.0.24"
  },
  "devDependencies": {
    "idb": "^5.0.8"
  },
  "browser": {
    "./src/IDBCache.js": "./src/IDBCache.browser.js",
    "./src/LMDBCache.js": false
  }
}<|MERGE_RESOLUTION|>--- conflicted
+++ resolved
@@ -24,17 +24,10 @@
     "check-ts": "tsc --noEmit index.d.ts"
   },
   "dependencies": {
-<<<<<<< HEAD
     "@parcel/fs": "2.0.26",
     "@parcel/logger": "2.0.26",
     "@parcel/utils": "2.0.26",
-    "lmdb": "2.3.7"
-=======
-    "@parcel/fs": "2.5.0",
-    "@parcel/logger": "2.5.0",
-    "@parcel/utils": "2.5.0",
     "lmdb": "2.3.10"
->>>>>>> 97a78649
   },
   "peerDependencies": {
     "@parcel/core": "^2.0.24"
