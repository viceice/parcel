--- conflicted
+++ resolved
@@ -31,15 +31,10 @@
     "marked": "^0.6.1",
     "ncp": "^2.0.0",
     "nyc": "^11.1.0",
-<<<<<<< HEAD
     "parcel": "^2.0.0-frontbucket.6",
     "parcel-bundler": "^2.0.0-frontbucket.5",
-=======
-    "parcel": "^2.0.0-alpha.3.2",
-    "parcel-bundler": "^2.0.0-alpha.3.1",
     "postcss-custom-properties": "^8.0.9",
     "postcss-import": "^12.0.1",
->>>>>>> 52b9679c
     "react": "^16.11.0",
     "react-dom": "^16.11.0",
     "rimraf": "^2.6.1",
