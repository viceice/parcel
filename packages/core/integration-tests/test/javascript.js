--- conflicted
+++ resolved
@@ -825,7 +825,7 @@
       ],
     });
   });
-
+  // ATLASSIAN: Don't share bundles between workers and page scripts
   it.skip('should create a shared bundle to deduplicate assets in workers', async () => {
     let b = await bundle(
       path.join(__dirname, '/integration/worker-shared/index.js'),
@@ -874,9 +874,6 @@
     assert(contents.includes(`importScripts("./${sharedBundle.name}")`));
   });
 
-<<<<<<< HEAD
-  it.skip('should create a shared bundle between browser and worker contexts', async () => {
-=======
   it('should contain duplicate assets in workers when in development', async () => {
     let b = await bundle(
       path.join(__dirname, '/integration/worker-shared/index.js'),
@@ -916,8 +913,8 @@
     ]);
   });
 
-  it('should create a shared bundle between browser and worker contexts', async () => {
->>>>>>> 6a650017
+  // ATLASSIAN: Don't share bundles between workers and page scripts
+  it.skip('should create a shared bundle between browser and worker contexts', async () => {
     let b = await bundle(
       path.join(__dirname, '/integration/html-shared-worker/index.html'),
       {mode: 'production', scopeHoist: false},
