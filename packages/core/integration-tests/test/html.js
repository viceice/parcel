import assert from 'assert';
import {
  bundle,
  bundler,
  assertBundles,
  removeDistDirectory,
  distDir,
  getNextBuild,
  run,
  inputFS,
  outputFS,
  overlayFS,
  ncp,
} from '@parcel/test-utils';
import path from 'path';

describe('html', function () {
  beforeEach(async () => {
    await removeDistDirectory();
  });

  let subscription;
  afterEach(async () => {
    if (subscription) {
      await subscription.unsubscribe();
      subscription = null;
    }
  });

  it('should support bundling HTML', async () => {
    let b = await bundle(path.join(__dirname, '/integration/html/index.html'));

    assertBundles(b, [
      {
        type: 'css',
        assets: ['index.html'],
      },
      {
        name: 'index.html',
        assets: ['index.html'],
      },
      {
        name: 'index.html',
        assets: ['index.html'],
      },
      {
        type: 'png',
        assets: ['100x100.png'],
      },
      {
        type: 'svg',
        assets: ['icons.svg'],
      },
      {
        type: 'css',
        assets: ['index.css'],
      },
      {
        type: 'html',
        assets: ['other.html'],
      },
      {
        type: 'js',
        assets: ['index.js'],
      },
    ]);

    let files = await outputFS.readdir(distDir);
    let html = await outputFS.readFile(
      path.join(distDir, 'index.html'),
      'utf8',
    );
    for (let file of files) {
      if (file !== 'index.html' && path.extname(file) !== '.map') {
        assert(html.includes(file));
      }
    }

    assert(html.includes('#hash_link'));
    assert(html.includes('mailto:someone@acme.com'));
    assert(html.includes('tel:+33636757575'));
    assert(html.includes('https://unpkg.com/parcel-bundler'));

    let iconsBundle = b.getBundles().find(b => b.name.startsWith('icons'));
    assert(
      html.includes('/' + path.basename(iconsBundle.filePath) + '#icon-code'),
    );

    let value = null;
    await run(b, {
      alert: v => (value = v),
    });
    assert.equal(value, 'Hi');
  });

  it('should support pkg#source array as entrypoints', async () => {
    let b = await bundle(
      path.join(__dirname, '/integration/html-pkg-source-array'),
    );

    assertBundles(b, [
      {
        name: 'a.html',
        assets: ['a.html'],
      },
      {
        name: 'b.html',
        assets: ['b.html'],
      },
    ]);

    assert(await outputFS.exists(path.join(distDir, 'a.html'), 'utf8'));
    assert(await outputFS.exists(path.join(distDir, 'b.html'), 'utf8'));
  });

  it('should find href attr when not first', async function () {
    let b = await bundle(
      path.join(__dirname, '/integration/html-attr-order/index.html'),
    );

    assertBundles(b, [
      {
        name: 'index.html',
        assets: ['index.html'],
      },
      {
        type: 'html',
        assets: ['other.html'],
      },
    ]);
  });

  it('should insert empty script tag for HMR at the end of the body', async function () {
    const b = await bundle(
      path.join(__dirname, '/integration/html-no-js/index.html'),
      {
        hmrOptions: {},
      },
    );

    assertBundles(b, [
      {
        type: 'js',
        assets: ['index.html'],
      },
      {
        name: 'index.html',
        assets: ['index.html'],
      },
    ]);

    const html = await outputFS.readFile(
      path.join(distDir, 'index.html'),
      'utf8',
    );

    assert(/<script src=".+?\.js"><\/script><\/body>/.test(html));
  });

  it('should insert empty script tag for HMR at the implied </body>', async function () {
    const b = await bundle(
      path.join(__dirname, '/integration/html-no-js/no-body.html'),
      {
        hmrOptions: {},
      },
    );

    assertBundles(b, [
      {
        type: 'js',
        assets: ['no-body.html'],
      },
      {
        name: 'no-body.html',
        assets: ['no-body.html'],
      },
    ]);

    const html = await outputFS.readFile(
      path.join(distDir, 'no-body.html'),
      'utf8',
    );

    assert(/<script src=".+?\.js"><\/script><\/html>/.test(html));
  });

  it('should insert empty script tag for HMR at the end of the file if both </body> and </html> are implied', async function () {
    const b = await bundle(
      path.join(__dirname, '/integration/html-no-js/no-body-or-html.html'),
      {
        hmrOptions: {},
      },
    );

    assertBundles(b, [
      {
        type: 'js',
        assets: ['no-body-or-html.html'],
      },
      {
        name: 'no-body-or-html.html',
        assets: ['no-body-or-html.html'],
      },
    ]);

    const html = await outputFS.readFile(
      path.join(distDir, 'no-body-or-html.html'),
      'utf8',
    );

    assert(/<script src=".+?\.js"><\/script>$/.test(html));
  });

  it('should support canonical links', async function () {
    let b = await bundle(
      path.join(__dirname, '/integration/html-canonical/index.html'),
    );

    assertBundles(b, [
      {
        name: 'index.html',
        assets: ['index.html'],
      },
    ]);

    let html = await outputFS.readFile(
      path.join(distDir, 'index.html'),
      'utf8',
    );

    assert(/<link rel="canonical" href="\.?\/index.html">/.test(html));
  });

  it('should support RSS feed links', async function () {
    let b = await bundle(
      path.join(__dirname, '/integration/html-feed/rss.html'),
    );

    assertBundles(b, [
      {
        name: 'rss.html',
        assets: ['rss.html'],
      },
      {
        name: 'feed.xml',
        assets: ['feed.xml'],
      },
    ]);
  });

  it('should support atom feed links', async function () {
    let b = await bundle(
      path.join(__dirname, '/integration/html-feed/atom.html'),
    );

    assertBundles(b, [
      {
        name: 'atom.html',
        assets: ['atom.html'],
      },
      {
        name: 'feed.xml',
        assets: ['feed.xml'],
      },
    ]);
  });

  it('should support meta tags', async function () {
    let b = await bundle(
      path.join(__dirname, '/integration/html-meta/index.html'),
    );

    assertBundles(b, [
      {
        name: 'index.html',
        assets: ['index.html'],
      },
      {
        name: 'logo.svg',
        assets: ['logo.svg'],
      },
    ]);

    let html = await outputFS.readFile(
      path.join(distDir, 'index.html'),
      'utf8',
    );
    assert(html.includes(`<meta name="msapplication-config" content="none">`));
    assert(html.includes(`<meta property="og:image" content="/logo.svg">`));
    assert(
      html.includes(
        `<meta name="twitter:image" content="https://parceljs.org/assets/logo.svg">`,
      ),
    );
  });

  it('should insert sibling CSS bundles for JS files in the HEAD', async function () {
    let b = await bundle(
      path.join(__dirname, '/integration/html-css/index.html'),
    );

    assertBundles(b, [
      {
        name: 'index.html',
        assets: ['index.html'],
      },
      {
        type: 'js',
        assets: ['index.js'],
      },
      {
        type: 'css',
        assets: ['index.css'],
      },
    ]);

    let html = await outputFS.readFile(
      path.join(distDir, 'index.html'),
      'utf8',
    );
    assert(
      /<link rel="stylesheet" href="[/\\]{1}index\.[a-f0-9]+\.css">/.test(html),
    );
  });

  it('should insert sibling bundles before body element if no HEAD', async function () {
    let b = await bundle(
      path.join(__dirname, '/integration/html-css-head/index.html'),
    );

    assertBundles(b, [
      {
        name: 'index.html',
        assets: ['index.html'],
      },
      {
        type: 'js',
        assets: ['index.js'],
      },
      {
        type: 'css',
        assets: ['index.css'],
      },
    ]);

    let html = await outputFS.readFile(
      path.join(distDir, 'index.html'),
      'utf8',
    );
    assert(
      /<html>\s*<link rel="stylesheet" href="[/\\]{1}index\.[a-f0-9]+\.css">\s*<body>/.test(
        html,
      ),
    );
  });

  it('should insert sibling bundles after doctype if no html', async function () {
    let b = await bundle(
      path.join(__dirname, '/integration/html-css-doctype/index.html'),
    );

    assertBundles(b, [
      {
        name: 'index.html',
        assets: ['index.html'],
      },
      {
        type: 'js',
        assets: ['index.js'],
      },
      {
        type: 'css',
        assets: ['index.css'],
      },
    ]);

    let html = await outputFS.readFile(
      path.join(distDir, 'index.html'),
      'utf8',
    );
    assert(
      /^\s*<!DOCTYPE html>\s*<link .*>\s*<script .*>\s*<\/script>\s*$/.test(
        html,
      ),
    );
  });

  it.skip('should insert sibling JS bundles for CSS files in the HEAD', async function () {
    let b = await bundle(
      path.join(__dirname, '/integration/html-css-js/index.html'),
      {
        hmr: true,
      },
    );

    assertBundles(b, [
      {
        name: 'index.html',
        assets: ['index.html'],
      },
      {
        type: 'css',
        assets: ['index.css'],
      },
      {
        type: 'js',
        assets: [
          'index.css',
          'bundle-url.js',
          'css-loader.js',
          'hmr-runtime.js',
        ],
      },
    ]);

    let html = await outputFS.readFile(
      path.join(distDir, 'index.html'),
      'utf8',
    );
    assert(/<script src="[/\\]{1}index\.[a-f0-9]+\.js">/.test(html));
  });

  it('should insert sibling bundles at correct location in tree when optional elements are absent', async function () {
    let b = await bundle(
      path.join(
        __dirname,
        '/integration/html-css-optional-elements/index.html',
      ),
    );

    assertBundles(b, [
      {
        name: 'index.html',
        assets: ['index.html'],
      },
      {
        type: 'js',
        assets: ['index.js'],
      },
      {
        type: 'css',
        assets: ['index.css'],
      },
      {
        type: 'js',
        assets: ['other.js'],
      },
    ]);

    let html = await outputFS.readFile(
      path.join(distDir, 'index.html'),
      'utf8',
    );

    assert(
      /^<link rel="stylesheet" href="[/\\]index\.[a-f0-9]+\.css">\s*<script src="[/\\]index\.[a-f0-9]+\.js" defer=""><\/script>\s*<h1>Hello/m.test(
        html,
      ),
    );
  });

  it('should combine sibling CSS from multiple script tags into one bundle', async function () {
    let b = await bundle(
      path.join(__dirname, '/integration/html-css-multi/index.html'),
    );

    assertBundles(b, [
      {
        name: 'index.html',
        assets: ['index.html'],
      },
      {
        type: 'js',
        assets: ['a.js'],
      },
      {
        type: 'js',
        assets: ['b.js'],
      },
      {
        type: 'css',
        assets: ['a.css', 'b.css'],
      },
    ]);

    let html = await outputFS.readFile(
      path.join(distDir, 'index.html'),
      'utf8',
    );

    assert.equal(
      html.match(
        /<link rel="stylesheet" href="[/\\]{1}index\.[a-f0-9]+?\.css">/g,
      ).length,
      1,
    );

    assert.equal(
      html.match(/<script src="[/\\]{1}index\.[a-f0-9]+?\.js" defer="">/g)
        .length,
      2,
    );
  });

<<<<<<< HEAD
  it.skip('should deduplicate shared code between script tags', async function() {
=======
  it('should deduplicate shared code between script tags', async function () {
>>>>>>> acb86e79
    let b = await bundle(
      path.join(__dirname, '/integration/html-js-dedup/index.html'),
    );

    assertBundles(b, [
      {
        name: 'index.html',
        assets: ['index.html'],
      },
      {
        type: 'js',
        assets: ['component-1.js', 'obj.js', 'esmodule-helpers.js'],
      },
      {
        type: 'js',
        assets: ['component-2.js'],
      },
    ]);

    let o = [];
    await run(b, {
      output: v => o.push(v),
    });

    assert.deepEqual(o, ['component-1', 'component-2']);
  });

  it('should minify HTML in production mode', async function () {
    let inputFile = path.join(__dirname, '/integration/htmlnano/index.html');
    await bundle(inputFile, {
      defaultTargetOptions: {
        shouldOptimize: true,
      },
    });

    let inputSize = (await inputFS.stat(inputFile)).size;

    let outputFile = path.join(distDir, 'index.html');
    let outputSize = (await outputFS.stat(outputFile)).size;

    assert(inputSize > outputSize);

    let html = await outputFS.readFile(outputFile, 'utf8');
    assert(html.includes('Other page'));
  });

  it('should work with an empty html file', async function () {
    let inputFile = path.join(__dirname, '/integration/html-empty/index.html');
    await bundle(inputFile, {
      defaultTargetOptions: {
        shouldOptimize: false,
      },
    });

    let outputFile = path.join(distDir, 'index.html');
    let html = await outputFS.readFile(outputFile, 'utf8');
    assert.equal(html.length, 0);
  });

  it('should work with an invalid html file', async function () {
    let inputFile = path.join(
      __dirname,
      '/integration/html-invalid/index.html',
    );
    await bundle(inputFile, {
      defaultTargetOptions: {
        shouldOptimize: false,
      },
    });

    let outputFile = path.join(distDir, 'index.html');
    let html = await outputFS.readFile(outputFile, 'utf8');
    assert(html.includes('This is a paragraph'));
  });

  it("should work with html that doesn't include optional closing tags", async function () {
    let inputFile = path.join(
      __dirname,
      '/integration/html-optional-closing-tags/index.html',
    );
    await bundle(inputFile, {
      defaultTargetOptions: {
        shouldOptimize: false,
      },
    });

    let outputFile = path.join(distDir, 'index.html');
    let html = await outputFS.readFile(outputFile, 'utf8');
    assert(html.includes('Paragraph 1'));
  });

  it('should read .htmlnanorc.json and minify HTML in production mode', async function () {
    await bundle(
      path.join(__dirname, '/integration/htmlnano-config/index.html'),
      {
        defaultTargetOptions: {
          shouldOptimize: true,
        },
      },
    );

    let html = await outputFS.readFile(
      path.join(distDir, 'index.html'),
      'utf8',
    );

    // minifyJson
    assert(
      html.includes('<script type=application/json>{"user":"me"}</script>'),
    );

    // mergeStyles
    assert(html.includes('<style>h1{color:red}</style>'));

    assert(!html.includes('sourceMappingURL'));

    // minifySvg is false
    assert(
      html.includes(
        '<svg version=1.1 baseprofile=full width=300 height=200 xmlns=http://www.w3.org/2000/svg><rect width=100% height=100% fill=red></rect><circle cx=150 cy=100 r=80 fill=green></circle><text x=150 y=125 font-size=60 text-anchor=middle fill=white>SVG</text></svg>',
      ),
    );
  });

  it('should not minify default values inside HTML in production mode', async function () {
    let inputFile = path.join(
      __dirname,
      '/integration/htmlnano-defaults-form/index.html',
    );
    await bundle(inputFile, {
      defaultTargetOptions: {
        shouldOptimize: true,
      },
    });

    let inputSize = (await inputFS.stat(inputFile)).size;

    let outputFile = path.join(distDir, '/index.html');
    let outputSize = (await outputFS.stat(outputFile)).size;

    assert(inputSize > outputSize);

    let html = await outputFS.readFile(outputFile, 'utf8');
    assert(html.includes('<input type="text">'));
  });

  it('should not prepend the public path to assets with remote URLs', async function () {
    await bundle(path.join(__dirname, '/integration/html/index.html'));

    let html = await outputFS.readFile(
      path.join(distDir, 'index.html'),
      'utf8',
    );
    assert(
      html.includes('<script src="https://unpkg.com/parcel-bundler"></script>'),
    );
  });

  it('should not prepend the public path to hash links', async function () {
    await bundle(path.join(__dirname, '/integration/html/index.html'));

    let html = await outputFS.readFile(
      path.join(distDir, 'index.html'),
      'utf8',
    );
    assert(html.includes('<a href="#hash_link">'));
  });

  it('should detect virtual paths', async function () {
    let b = await bundle(
      path.join(__dirname, '/integration/html-virtualpath/index.html'),
    );

    assertBundles(b, [
      {
        name: 'index.html',
        assets: ['index.html'],
      },
      {
        type: 'html',
        assets: ['other.html'],
      },
    ]);
  });

  it('should not update root/main file in the bundles', async function () {
    await bundle(path.join(__dirname, '/integration/html-root/index.html'));

    let files = await outputFS.readdir(distDir);

    for (let file of files) {
      if (file !== 'index.html' && file.endsWith('.html')) {
        let html = await outputFS.readFile(path.join(distDir, file), 'utf8');
        assert(html.includes('index.html'));
      }
    }
  });

  it('should preserve the spacing in the HTML tags', async function () {
    await bundle(path.join(__dirname, '/integration/html/index.html'));

    let html = await outputFS.readFile(
      path.join(distDir, 'index.html'),
      'utf8',
    );
    assert(/<i>hello<\/i> <i>world<\/i>/.test(html));
  });

  it('should support child bundles of different types', async function () {
    let b = await bundle(
      path.join(
        __dirname,
        '/integration/child-bundle-different-types/index.html',
      ),
    );

    assertBundles(b, [
      {
        name: 'index.html',
        assets: ['index.html'],
      },
      {
        type: 'js',
        assets: ['main.js', 'util.js', 'other.js'],
      },
      {
        type: 'html',
        assets: ['other.html'],
      },
      {
        type: 'js',
        assets: ['index.js', 'util.js', 'other.js'],
      },
    ]);
  });

  it.skip('should support circular dependencies', async function () {
    let b = await bundle(
      path.join(__dirname, '/integration/circular/index.html'),
    );

    assertBundles(b, [
      {
        name: 'index.html',
        assets: ['index.html'],
      },
      {
        type: 'html',
        assets: ['about.html'],
      },
      {
        type: 'js',
        assets: ['about.js', 'index.js'],
      },
      {
        type: 'html',
        assets: ['test.html'],
      },
      {
        type: 'js',
        assets: ['about.js', 'index.js'],
      },
    ]);
  });

  it('should support bundling HTM', async function () {
    let b = await bundle(
      path.join(__dirname, '/integration/htm-extension/index.htm'),
    );

    assertBundles(b, [
      {
        name: 'index.html',
        assets: ['index.htm'],
        type: 'html',
      },
      {
        type: 'js',
        assets: ['index.js'],
      },
    ]);
  });

  it('should detect srcset attribute', async function () {
    let b = await bundle(
      path.join(__dirname, '/integration/html-srcset/index.html'),
    );

    assertBundles(b, [
      {
        name: 'index.html',
        assets: ['index.html'],
      },
      {
        type: 'png',
        assets: ['100x100.png'],
      },
      {
        type: 'png',
        assets: ['200x200.png'],
      },
      {
        type: 'png',
        assets: ['300x300.png'],
      },
    ]);
  });

  it('should detect srcset attribute of source element', async function () {
    let b = await bundle(
      path.join(__dirname, '/integration/html-source-srcset/index.html'),
    );

    assertBundles(b, [
      {
        name: 'index.html',
        assets: ['index.html'],
      },
      {
        type: 'png',
        assets: ['100x100.png'],
      },
      {
        type: 'png',
        assets: ['200x200.png'],
      },
      {
        type: 'png',
        assets: ['300x300.png'],
      },
    ]);
  });

  it('should detect imagesrcset attribute', async function () {
    let b = await bundle(
      path.join(__dirname, '/integration/html-imagesrcset/index.html'),
    );

    assertBundles(b, [
      {
        name: 'index.html',
        assets: ['index.html'],
      },
      {
        type: 'png',
        assets: ['100x100.png'],
      },
      {
        type: 'png',
        assets: ['200x200.png'],
      },
      {
        type: 'png',
        assets: ['300x300.png'],
      },
    ]);
  });

  it.skip('should support webmanifest', async function () {
    let b = await bundle(
      path.join(__dirname, '/integration/webmanifest/index.html'),
    );

    assertBundles(b, {
      name: 'index.html',
      assets: ['index.html'],
      childBundles: [
        {
          type: 'webmanifest',
          assets: ['manifest.webmanifest'],
          childBundles: [
            {
              type: 'txt',
              assets: ['some.txt'],
              childBundles: [],
            },
          ],
        },
      ],
    });
  });

  it.skip("should treat webmanifest as an entry module so it doesn't get content hashed", async function () {
    const b = await bundle(
      path.join(__dirname, '/integration/html-manifest/index.html'),
    );

    assertBundles(b, {
      name: 'index.html',
      assets: ['index.html'],
      childBundles: [
        {
          type: 'webmanifest',
          assets: ['manifest.webmanifest'],
        },
      ],
    });

    const html = await outputFS.readFile(
      path.join(__dirname, '/dist/index.html'),
      'utf8',
    );
    assert(html.includes('<link rel="manifest" href="/manifest.webmanifest">'));
  });

  it('should bundle svg files correctly', async function () {
    let b = await bundle(
      path.join(__dirname, '/integration/html-svg/index.html'),
    );

    assertBundles(b, [
      {
        name: 'index.html',
        assets: ['index.html'],
      },
      {
        type: 'svg',
        assets: ['file.svg'],
      },
    ]);
  });

  it('should ignore svgs referencing local symbols via <use xlink:href="#">', async function () {
    let b = await bundle(
      path.join(__dirname, '/integration/html-svg-local-symbol/index.html'),
      {
        mode: 'production',
      },
    );

    assertBundles(b, [
      {
        name: 'index.html',
        assets: ['index.html'],
      },
    ]);

    let contents = await outputFS.readFile(b.getBundles()[0].filePath, 'utf8');
    assert(
      contents.includes(
        '<svg><symbol id="all"><rect width="100" height="100"/></symbol></svg><svg xmlns:xlink="http://www.w3.org/1999/xlink"><use xlink:href="#all" href="#all"/></svg>',
      ),
    );
  });

  it('should bundle svg files using <image xlink:href=""> correctly', async function () {
    let b = await bundle(
      path.join(__dirname, '/integration/html-svg-image/index.html'),
    );

    assertBundles(b, [
      {
        name: 'index.html',
        assets: ['index.html'],
      },
      {
        type: 'svg',
        assets: ['file.svg'],
      },
    ]);
  });

  // Based on https://developer.mozilla.org/en-US/docs/Web/SVG/Element/script
  it('should bundle scripts inside svg', async function () {
    let b = await bundle(
      path.join(__dirname, '/integration/html-svg-script/index.html'),
    );

    assertBundles(b, [
      {
        name: 'index.html',
        assets: ['index.html'],
      },
      {
        type: 'js',
        assets: ['script-a.js'],
      },
      {
        type: 'js',
        assets: ['script-b.js'],
      },
    ]);
  });

  it('should support data attribute of object element', async function () {
    let b = await bundle(
      path.join(__dirname, '/integration/html-object/index.html'),
    );

    assertBundles(b, [
      {
        name: 'index.html',
        assets: ['index.html'],
      },
      {
        type: 'svg',
        assets: ['file.svg'],
      },
    ]);
  });

  it('should resolve assets containing spaces', async function () {
    let b = await bundle(
      path.join(__dirname, '/integration/resolve-spaces/index.html'),
    );

    assertBundles(b, [
      {
        name: 'index.html',
        assets: ['index.html'],
      },
      {
        type: 'html',
        assets: ['other page.html'],
      },
    ]);
  });

  it('should process inline JS', async function () {
    let b = await bundle(
      path.join(__dirname, '/integration/html-inline-js/index.html'),
      {
        defaultTargetOptions: {
          shouldOptimize: true,
        },
      },
    );

    // inline bundles are not output, but are apart of the bundleGraph
    assertBundles(b, [
      {type: 'js', assets: ['index.html']},
      {type: 'js', assets: ['index.html']},
      {type: 'js', assets: ['index.html']},
      {type: 'js', assets: ['index.html']},
      {name: 'index.html', assets: ['index.html']},
    ]);

    let files = await outputFS.readdir(distDir);
    // assert that the inline js files are not output
    assert(!files.some(filename => filename.includes('js')));

    let html = await outputFS.readFile(
      path.join(distDir, 'index.html'),
      'utf-8',
    );

    assert(!html.includes('someArgument'));
  });

  it('should process inline styles', async function () {
    let b = await bundle(
      path.join(__dirname, '/integration/html-inline-styles/index.html'),
      {
        defaultTargetOptions: {
          shouldOptimize: true,
        },
      },
    );

    assertBundles(b, [
      {
        type: 'css',
        assets: ['index.html'],
      },
      {
        type: 'css',
        assets: ['index.html'],
      },
      {
        type: 'css',
        assets: ['index.html'],
      },
      {
        type: 'css',
        assets: ['index.html'],
      },
      {
        type: 'jpg',
        assets: ['bg.jpg'],
      },
      {
        type: 'jpg',
        assets: ['img.jpg'],
      },
      {
        name: 'index.html',
        assets: ['index.html'],
      },
    ]);

    let bundles = b.getBundles();

    let html = await outputFS.readFile(
      bundles.find(bundle => bundle.type === 'html').filePath,
      'utf8',
    );

    let urls = [...html.matchAll(/url\(([^)]*)\)/g)].map(m => m[1]);
    assert.strictEqual(urls.length, 2);
    for (let url of urls) {
      assert(
        bundles.find(
          bundle =>
            bundle.bundleBehavior !== 'inline' &&
            path.basename(bundle.filePath) === url,
        ),
      );
    }
  });

  it('should process inline element styles', async function () {
    let b = await bundle(
      path.join(
        __dirname,
        '/integration/html-inline-styles-element/index.html',
      ),
      {shouldDisableCache: false},
    );

    assertBundles(b, [
      {
        type: 'css',
        assets: ['index.html'],
      },
      {
        type: 'css',
        assets: ['index.html'],
      },
      {
        type: 'css',
        assets: ['index.html'],
      },
      {
        name: 'index.html',
        assets: ['index.html'],
      },
    ]);
  });

  it('should process inline styles using lang', async function () {
    let b = await bundle(
      path.join(__dirname, '/integration/html-inline-sass/index.html'),
      {
        defaultTargetOptions: {
          shouldOptimize: true,
        },
      },
    );

    assertBundles(b, [
      {
        type: 'css',
        assets: ['index.html'],
      },
      {
        name: 'index.html',
        assets: ['index.html'],
      },
    ]);

    let html = await outputFS.readFile(
      path.join(distDir, 'index.html'),
      'utf8',
    );
    assert(html.includes('<style>.index{color:#00f}</style>'));
    assert(!html.includes('sourceMappingURL'));
  });

  it('should process inline non-js scripts', async function () {
    let b = await bundle(
      path.join(__dirname, '/integration/html-inline-coffeescript/index.html'),
      {
        defaultTargetOptions: {
          shouldOptimize: true,
        },
      },
    );

    assertBundles(b, [
      {
        type: 'js',
        assets: ['index.html'],
      },
      {
        name: 'index.html',
        assets: ['index.html'],
      },
    ]);

    let html = await outputFS.readFile(
      path.join(distDir, 'index.html'),
      'utf8',
    );
    assert(html.includes('alert("Hello, World!")'));
  });

  it('should handle inline css with @imports', async function () {
    let b = await bundle(
      path.join(__dirname, '/integration/html-inline-css-import/index.html'),
    );

    assertBundles(b, [
      {
        type: 'css',
        assets: ['index.html', 'test.css'],
      },
      {
        name: 'index.html',
        assets: ['index.html'],
      },
    ]);

    let html = await outputFS.readFile(
      path.join(distDir, 'index.html'),
      'utf8',
    );
    assert(!html.includes('@import'));
  });

  it('should not modify inline importmaps', async function () {
    let b = await bundle(
      path.join(__dirname, '/integration/html-inline-importmap/index.html'),
      {},
    );

    assertBundles(b, [
      {
        name: 'index.html',
        assets: ['index.html'],
      },
    ]);

    let html = await outputFS.readFile(b.getBundles()[0].filePath, 'utf8');
    assert(html.includes('/node_modules/lit1.3.0/'));
  });

  it('should expose top level declarations globally in inline <script> tags', async function () {
    let b = await bundle(
      path.join(__dirname, '/integration/html-inline-js-script/globals.html'),
    );

    let logs = [];
    let ctx = await run(
      b,
      {
        log(bar, baz) {
          logs.push([bar, baz]);
        },
      },
      {require: false},
    );
    let output = ctx.output;
    assert.equal(output.x, 2);
    assert.equal(output.y, 'undefined');
    assert.equal(output.z, 4);
    assert.equal(typeof output.bar, 'function');
    assert.equal(output.Test, 'undefined');
    assert.equal(typeof output.Foo, 'function');
    assert.equal(typeof output.baz, 'function');

    // x is a let, so is "global" but not part of the global object
    assert(!('x' in ctx));
    assert(!('y' in ctx));
    assert.equal(ctx.z, 4);
    assert.equal(typeof ctx.bar, 'function');
    assert(!('Test' in ctx));
    assert(!('Foo' in ctx));
    assert.equal(typeof ctx.baz, 'function');

    assert.deepEqual(logs, [
      ['undefined', 'function'],
      ['function', 'function'],
      ['function', 'function'],
    ]);
  });

  for (let scopeHoist of [false, true]) {
    it(
      'should expose top level declarations globally in inline <script> tags with dependencies with scopeHoist = ' +
        scopeHoist,
      async function () {
        let b = await bundle(
          path.join(
            __dirname,
            '/integration/html-inline-js-script/globals-dependencies.html',
          ),
          {
            defaultTargetOptions: {
              shouldScopeHoist: scopeHoist,
            },
          },
        );

        let logs = [];
        let ctx = await run(
          b,
          {
            log(bar, baz) {
              logs.push([bar, baz]);
            },
          },
          {require: false},
        );
        let output = ctx.output;
        assert.equal(output.x, 2);
        assert.equal(output.y, 'undefined');
        assert.equal(output.z, 4);
        assert.equal(typeof output.bar, 'function');
        assert.equal(output.Test, 'undefined');
        assert.equal(typeof output.Foo, 'function');
        assert.equal(typeof output.baz, 'function');

        // x is a let, so is "global" but not part of the global object
        assert(!('x' in ctx));
        assert(!('y' in ctx));
        assert.equal(ctx.z, 4);
        assert.equal(typeof ctx.bar, 'function');
        assert(!('Test' in ctx));
        assert(!('Foo' in ctx));
        assert.equal(typeof ctx.baz, 'function');

        assert.deepEqual(logs, [
          ['undefined', 'function'],
          ['function', 'function'],
          ['function', 'function'],
        ]);

        let contents = await outputFS.readFile(
          b.getBundles()[0].filePath,
          'utf8',
        );
        if (scopeHoist) {
          assert(contents.includes('import('));
        } else {
          assert(!contents.includes('import('));
        }
      },
    );
  }

  it('should error on imports in inline scripts without type="module"', async function () {
    let errored = false;
    try {
      await bundle(
        path.join(__dirname, '/integration/html-inline-js-script/error.html'),
      );
    } catch (err) {
      assert.equal(
        err.message,
        'Browser scripts cannot have imports or exports.',
      );
      assert.deepEqual(err.diagnostics, [
        {
          message: 'Browser scripts cannot have imports or exports.',
          origin: '@parcel/transformer-js',
          codeFrames: [
            {
              filePath: path.join(
                __dirname,
                '/integration/html-inline-js-script/error.html',
              ),
              codeHighlights: [
                {
                  message: null,
                  start: {
                    line: 5,
                    column: 7,
                  },
                  end: {
                    line: 5,
                    column: 24,
                  },
                },
              ],
            },
          ],
          hints: ['Add the type="module" attribute to the <script> tag.'],
          documentationURL:
            'https://parceljs.org/languages/javascript/#classic-scripts',
        },
      ]);

      errored = true;
    }

    assert(errored);
  });

  it('should allow imports and requires in inline <script> tags', async function () {
    let b = await bundle(
      path.join(__dirname, '/integration/html-inline-js-require/index.html'),
      {
        defaultTargetOptions: {
          shouldOptimize: true,
        },
      },
    );

    assertBundles(b, [
      {
        type: 'js',
        assets: ['index.html', 'test.js'],
      },
      {
        name: 'index.html',
        assets: ['index.html'],
      },
    ]);

    let html = await outputFS.readFile(
      path.join(distDir, 'index.html'),
      'utf8',
    );
    assert(html.includes('console.log("test")'));
  });

  it('should support protocol-relative urls', async function () {
    let b = await bundle(
      path.join(__dirname, '/integration/html-protocol-relative/index.html'),
    );

    assertBundles(b, [
      {
        name: 'index.html',
        assets: ['index.html'],
      },
      {
        type: 'css',
        assets: ['index.css'],
      },
    ]);

    for (let bundle of b.getBundles()) {
      let contents = await outputFS.readFile(bundle.filePath, 'utf8');
      assert(contents.includes('//unpkg.com/xyz'));
    }
  });

  it('should support inline <script type="module">', async function () {
    let b = await bundle(
      path.join(__dirname, '/integration/html-inline-js-module/index.html'),
      {
        defaultTargetOptions: {
          shouldScopeHoist: true,
        },
      },
    );

    assertBundles(b, [
      {
        type: 'js',
        assets: ['index.html'],
      },
      {
        name: 'index.html',
        assets: ['index.html'],
      },
    ]);

    let html = await outputFS.readFile(
      path.join(distDir, 'index.html'),
      'utf8',
    );
    assert(html.includes('<script type="module">'));
    assert(html.includes('document.write("Hello world")'));
  });

  it('should compile inline <script type="module"> to non-module if not all engines support esmodules', async function () {
    let b = await bundle(
      path.join(__dirname, '/integration/html-inline-js-module/index.html'),
      {
        defaultTargetOptions: {
          mode: 'production',
          shouldScopeHoist: true,
          engines: {
            browsers: '>= 0.25%',
          },
        },
      },
    );

    await assertBundles(b, [
      {
        type: 'js',
        assets: ['index.html'],
      },
      {
        name: 'index.html',
        assets: ['index.html'],
      },
    ]);

    let html = await outputFS.readFile(
      path.join(distDir, 'index.html'),
      'utf8',
    );
    assert(!html.includes('<script type="module">'));
    assert(html.includes('<script>'));
    assert(html.includes('document.write("Hello world")'));
  });

  it('should compile a module and nomodule script when not all engines support esmodules natively', async function () {
    let b = await bundle(
      path.join(__dirname, '/integration/html-js/index.html'),
      {
        defaultTargetOptions: {
          mode: 'production',
          shouldScopeHoist: true,
          engines: {
            browsers: '>= 0.25%',
          },
        },
      },
    );

    await assertBundles(b, [
      {
        type: 'js',
        assets: ['index.js', 'other.js'],
      },
      {
        type: 'js',
        assets: ['index.js', 'other.js'],
      },
      {
        name: 'index.html',
        assets: ['index.html'],
      },
    ]);

    let bundles = b.getBundles();
    let html = await outputFS.readFile(
      bundles.find(b => b.type === 'html').filePath,
      'utf8',
    );
    assert(html.includes('<script type="module" src='));
    assert(/<script src=".*?" nomodule/.test(html));

    let js = await outputFS.readFile(
      bundles.find(b => b.type === 'js' && b.env.outputFormat === 'esmodule')
        .filePath,
      'utf8',
    );
    assert(/class \$[a-f0-9]+\$var\$Useless \{/.test(js));

    js = await outputFS.readFile(
      bundles.find(b => b.type === 'js' && b.env.outputFormat === 'global')
        .filePath,
      'utf8',
    );
    assert(!/class \$[a-f0-9]+\$var\$Useless \{/.test(js));
  });

  it('should remove type="module" when not scope hoisting', async function () {
    let b = await bundle(
      path.join(__dirname, '/integration/html-js/index.html'),
    );

    await assertBundles(b, [
      {
        type: 'js',
        assets: ['esmodule-helpers.js', 'index.js', 'other.js'],
      },
      {
        name: 'index.html',
        assets: ['index.html'],
      },
    ]);

    let html = await outputFS.readFile(
      path.join(distDir, 'index.html'),
      'utf8',
    );
    assert(!html.includes('<script type="module"'));
    assert(html.includes('<script src='));
  });

  it('should not add a nomodule version when all browsers support esmodules', async function () {
    let b = await bundle(
      path.join(__dirname, '/integration/html-js/index.html'),
      {
        defaultTargetOptions: {
          mode: 'production',
          shouldScopeHoist: true,
          engines: {
            browsers: 'last 1 Chrome version',
          },
        },
      },
    );

    await assertBundles(b, [
      {
        type: 'js',
        assets: ['index.js', 'other.js'],
      },
      {
        name: 'index.html',
        assets: ['index.html'],
      },
    ]);

    let html = await outputFS.readFile(
      path.join(distDir, 'index.html'),
      'utf8',
    );
    assert(html.includes('<script type="module" src='));
    assert(!/<script src=".*?" nomodule/.test(html));
  });

  it('should error on imports in scripts without type="module"', async function () {
    let errored = false;
    try {
      await bundle(path.join(__dirname, '/integration/html-js/error.html'));
    } catch (err) {
      assert.equal(
        err.message,
        'Browser scripts cannot have imports or exports.',
      );
      assert.deepEqual(err.diagnostics, [
        {
          message: 'Browser scripts cannot have imports or exports.',
          origin: '@parcel/transformer-js',
          codeFrames: [
            {
              filePath: path.join(__dirname, '/integration/html-js/index.js'),
              codeHighlights: [
                {
                  message: null,
                  start: {
                    line: 1,
                    column: 1,
                  },
                  end: {
                    line: 1,
                    column: 29,
                  },
                },
              ],
            },
            {
              filePath: path.join(__dirname, '/integration/html-js/error.html'),
              codeHighlights: [
                {
                  message: 'The environment was originally created here',
                  start: {
                    line: 1,
                    column: 1,
                  },
                  end: {
                    line: 1,
                    column: 32,
                  },
                },
              ],
            },
          ],
          hints: ['Add the type="module" attribute to the <script> tag.'],
          documentationURL:
            'https://parceljs.org/languages/javascript/#classic-scripts',
        },
      ]);

      errored = true;
    }

    assert(errored);
  });

  it('should correctly bundle loaders for nested dynamic imports', async function () {
    let b = await bundle(
      path.join(
        __dirname,
        '/integration/html-js-shared-dynamic-nested/index.html',
      ),
      {
        mode: 'production',
        defaultTargetOptions: {
          shouldScopeHoist: true,
          engines: {
            browsers: '>= 0.25%',
          },
        },
      },
    );

    assertBundles(b, [
      {
        type: 'js',
        assets: [
          'bundle-manifest.js',
          'bundle-url.js',
          'cacheLoader.js',
          'index.js',
          'index.js',
          'index.js',
          'js-loader.js',
        ],
      },
      {
        type: 'js',
        assets: ['bundle-manifest.js', 'index.js', 'index.js', 'index.js'],
      },
      {
        name: 'index.html',
        assets: ['index.html'],
      },
      {
        type: 'js',
        assets: ['simpleHasher.js'],
      },
      {
        type: 'js',
        assets: ['simpleHasher.js'],
      },
    ]);

    let res = await run(b, {output: null}, {require: false});
    assert.deepEqual(await res.output, ['hasher', ['hasher', 'hasher']]);
  });

  it('should support shared bundles between multiple inline scripts', async function () {
    let b = await bundle(
      path.join(__dirname, '/integration/html-inline-js-shared/index.html'),
      {
        mode: 'production',
        defaultTargetOptions: {
          shouldScopeHoist: true,
          shouldOptimize: false,
        },
      },
    );

    assertBundles(b, [
      {
        type: 'js',
        assets: ['index.html'],
      },
      {
        type: 'js',
        assets: ['index.html'],
      },
      {
        type: 'js',
        assets: ['lodash.js'],
      },
      {
        name: 'index.html',
        assets: ['index.html'],
      },
    ]);

    let html = await outputFS.readFile(
      path.join(distDir, 'index.html'),
      'utf8',
    );
    assert(html.includes('<script type="module" src="'));
    assert(html.includes('<script type="module">'));
    assert(html.includes('.add(1, 2)'));
    assert(html.includes('.add(2, 3)'));
  });

<<<<<<< HEAD
  // ATLASSIAN: Don't share across workers for now as worker-specific code is added
  it.skip('inserts sibling bundles into html in the correct order (no head)', async function() {
=======
  it('inserts sibling bundles into html in the correct order (no head)', async function () {
>>>>>>> acb86e79
    let b = await bundle(
      path.join(__dirname, '/integration/html-js-shared/index.html'),
      {
        mode: 'production',
        defaultTargetOptions: {
          shouldScopeHoist: true,
        },
      },
    );

    assertBundles(b, [
      {
        type: 'js',
        assets: ['async.js'],
      },
      {
        type: 'js',
        assets: [
          'bundle-manifest.js',
          'get-worker-url.js',
          'index.js',
          'lodash.js',
        ],
      },
      {
        name: 'index.html',
        type: 'html',
        assets: ['index.html'],
      },
      // {
      //   type: 'js',
      //   assets: ['lodash.js'],
      // },
      {
        type: 'js',
        assets: ['worker.js', 'lodash.js'],
      },
    ]);

    // let lodashSibling = path.basename(
    //   b.getBundles().find(v => v.getEntryAssets().length === 0).filePath,
    // );

    let html = await outputFS.readFile(
      path.join(distDir, 'index.html'),
      'utf8',
    );

    let insertedBundles = [];
    let regex = /<script (?:type="[^"]+" )?src="([^"]*)"><\/script>/g;
    let match;
    while ((match = regex.exec(html)) !== null) {
      insertedBundles.push(path.basename(match[1]));
    }

    assert.equal(insertedBundles.length, 1);
    // assert.equal(insertedBundles.length, 2);
    // assert.equal(insertedBundles[0], lodashSibling);
  });

<<<<<<< HEAD
  // ATLASSIAN: Don't share across workers for now as worker-specific code is added
  it.skip('inserts sibling bundles into html in the correct order (head)', async function() {
=======
  it('inserts sibling bundles into html in the correct order (head)', async function () {
>>>>>>> acb86e79
    let b = await bundle(
      path.join(__dirname, '/integration/html-js-shared-head/index.html'),
      {
        mode: 'production',
        defaultTargetOptions: {
          shouldScopeHoist: true,
        },
      },
    );

    assertBundles(b, [
      {
        type: 'js',
        assets: ['async.js'],
      },
      {
        type: 'js',
        assets: [
          'bundle-manifest.js',
          'get-worker-url.js',
          'index.js',
          'lodash.js',
        ],
      },
      {
        name: 'index.html',
        type: 'html',
        assets: ['index.html'],
      },
      // {
      //   type: 'js',
      //   assets: ['lodash.js'],
      // },
      {
        type: 'js',
        assets: ['worker.js', 'lodash.js'],
      },
    ]);

    // let lodashSibling = path.basename(
    //   b.getBundles().find(v => v.getEntryAssets().length === 0).filePath,
    // );

    let html = await outputFS.readFile(
      path.join(distDir, 'index.html'),
      'utf8',
    );

    let insertedBundles = [];
    let regex = /<script (?:type="[^"]+" )?src="([^"]*)"><\/script>/g;
    let match;
    while ((match = regex.exec(html)) !== null) {
      insertedBundles.push(path.basename(match[1]));
    }

    assert.equal(insertedBundles.length, 1);
    // assert.equal(insertedBundles.length, 2);
    // assert.equal(insertedBundles[0], lodashSibling);
  });

  it('inserts sibling bundles into html with nomodule or type=module', async function () {
    let b = await bundle(
      path.join(__dirname, '/integration/html-js-shared-nomodule/*.html'),
      {
        mode: 'production',
        defaultTargetOptions: {
          shouldScopeHoist: true,
          shouldOptimize: false,
        },
      },
    );

    assertBundles(b, [
      {
        name: 'a.html',
        assets: ['a.html'],
      },
      {
        type: 'js',
        assets: ['a.js'],
      },
      {
        type: 'js',
        assets: ['a.js'],
      },
      {
        name: 'b.html',
        assets: ['b.html'],
      },
      {
        type: 'js',
        assets: ['b.js'],
      },
      {
        type: 'js',
        assets: ['b.js'],
      },
      {
        type: 'js',
        assets: ['lib.js'],
      },
      {
        type: 'js',
        assets: ['lib.js'],
      },
    ]);

    for (let file of b
      .getBundles()
      .filter(b => b.type === 'html')
      .map(b => b.filePath)) {
      let html = await outputFS.readFile(file, 'utf8');

      let noModuleScripts = [];
      let moduleScripts = [];

      let regex = /<script ([^>]*)><\/script>/g;
      let match;
      while ((match = regex.exec(html)) !== null) {
        let attributes = new Map(match[1].split(' ').map(a => a.split('=')));
        let url = attributes.get('src').replace(/"/g, '');
        assert(url);
        if (attributes.get('type') === '"module"') {
          assert.strictEqual(attributes.size, 2);
          moduleScripts.push(path.basename(url));
        } else {
          assert.strictEqual(attributes.size, 3);
          assert(attributes.get('nomodule'));
          assert(attributes.get('defer'));
          noModuleScripts.push(path.basename(url));
        }
      }

      for (let scripts of [moduleScripts, noModuleScripts]) {
        assert.strictEqual(scripts.length, 2);
        assert(
          b
            .getBundles()
            .find(b => b.filePath.endsWith(scripts[0]))
            .getMainEntry() == null,
        );
        assert(
          b
            .getBundles()
            .find(b => b.filePath.endsWith(scripts[1]))
            .getMainEntry(),
        );
      }
    }
  });

  it('should isolate async scripts', async function () {
    let b = await bundle(
      path.join(__dirname, '/integration/html-async-script/index.html'),
      {
        mode: 'production',
        defaultTargetOptions: {
          shouldScopeHoist: true,
          shouldOptimize: false,
        },
      },
    );

    assertBundles(b, [
      {
        name: 'index.html',
        assets: ['index.html'],
      },
      {
        assets: ['a.js', 'c.js'],
      },
      {
        assets: ['b.js', 'c.js'],
      },
    ]);

    let output = [];
    await run(b, {
      output(o) {
        output.push(o);
      },
    });

    // could run in either order.
    assert(output.sort(), ['a', 'b', 'c']);
  });

  it('should isolate classic scripts from nomodule scripts', async function () {
    let b = await bundle(
      path.join(__dirname, '/integration/html-isolate-script/index.html'),
      {
        mode: 'production',
        defaultTargetOptions: {
          shouldScopeHoist: true,
          shouldOptimize: false,
        },
      },
    );

    assertBundles(b, [
      {
        name: 'index.html',
        assets: ['index.html'],
      },
      {
        assets: ['a.js', 'bundle-manifest.js'],
      },
      {
        assets: [
          'a.js',
          'bundle-manifest.js',
          'bundle-url.js',
          'cacheLoader.js',
          'js-loader.js',
        ],
      },
      {
        assets: [
          'b.js',
          'bundle-manifest.js',
          'bundle-url.js',
          'cacheLoader.js',
          'js-loader.js',
        ],
      },
      {
        assets: ['c.js'],
      },
      {
        assets: ['c.js'],
      },
    ]);

    let output = [];
    await run(b, {
      output(o) {
        output.push(o);
      },
    });

    // could run in either order.
    assert(output.sort(), ['a', 'b', 'c']);
  });

  it('should support multiple entries with shared sibling bundles', async function () {
    let b = await bundle(
      path.join(__dirname, '/integration/shared-sibling-entries/*.html'),
      {
        defaultTargetOptions: {
          shouldScopeHoist: true,
        },
      },
    );

    assertBundles(b, [
      {
        name: 'a.html',
        type: 'html',
        assets: ['a.html'],
      },
      {
        name: 'b.html',
        type: 'html',
        assets: ['b.html'],
      },
      {
        name: 'c.html',
        type: 'html',
        assets: ['c.html'],
      },
      {
        type: 'js',
        assets: ['a.html', 'shared.js'],
      },
      {
        type: 'js',
        assets: ['b.html', 'shared.js'],
      },
      {
        type: 'js',
        assets: ['c.html', 'shared.js'],
      },
      {
        type: 'css',
        assets: ['shared.css', 'other.css'],
      },
    ]);

    // Both HTML files should point to the sibling CSS file
    let html = await outputFS.readFile(path.join(distDir, 'a.html'), 'utf8');
    assert(/<link rel="stylesheet" href="\/a\.[a-z0-9]+\.css">/.test(html));

    html = await outputFS.readFile(path.join(distDir, 'b.html'), 'utf8');
    assert(/<link rel="stylesheet" href="\/a\.[a-z0-9]+\.css">/.test(html));

    html = await outputFS.readFile(path.join(distDir, 'c.html'), 'utf8');
    assert(/<link rel="stylesheet" href="\/a\.[a-z0-9]+\.css">/.test(html));
  });

  it('should insert JS sibling bundle script tags in the correct order', async function () {
    let b = await bundle(
      path.join(
        __dirname,
        'integration/scope-hoisting/es6/interop-async/index.html',
      ),
      {
        mode: 'production',
        defaultTargetOptions: {
          shouldScopeHoist: true,
          shouldOptimize: false,
        },
      },
    );
    let bundles = b.getBundles();

    let html = await outputFS.readFile(
      path.join(distDir, 'index.html'),
      'utf8',
    );

    let insertedBundles = [];
    let regex = /<script (?:type="[^"]+" )?src="([^"]*)"><\/script>/g;
    let match;
    while ((match = regex.exec(html)) !== null) {
      let bundle = bundles.find(
        b => path.basename(b.filePath) === path.basename(match[1]),
      );

      insertedBundles.push(bundle);
    }

    assert.equal(insertedBundles.length, 1);

    let res = await run(b, {output: null}, {require: false});
    assert.deepEqual(await res.output, ['client', 'client', 'viewer']);
  });

  it('should not point to unrelated sibling bundles', async function () {
    await bundle(
      path.join(
        __dirname,
        '/integration/shared-sibling-entries-multiple/*.html',
      ),
      {
        defaultTargetOptions: {
          shouldScopeHoist: true,
        },
      },
    );

    // a.html should point to a CSS bundle containing a.css as well as
    // reuse the b.css bundle from b.html.
    let html = await outputFS.readFile(path.join(distDir, 'a.html'), 'utf8');
    assert.equal(
      html.match(/<link rel="stylesheet" href="\/a\.[a-z0-9]+\.css">/g).length,
      1,
    );
    assert.equal(
      html.match(/<link rel="stylesheet" href="\/b\.[a-z0-9]+\.css">/g).length,
      1,
    );

    // a.html should reference a.js only
    assert.equal(html.match(/a\.[a-z0-9]+\.js/g).length, 1);

    assert.equal(html.match(/b\.[a-z0-9]+\.js/g), null);

    let css = await outputFS.readFile(
      path.join(distDir, html.match(/\/a\.[a-z0-9]+\.css/)[0]),
      'utf8',
    );
    assert(css.includes('.a {'));
    assert(!css.includes('.b {'));

    // b.html should point to a CSS bundle containing only b.css
    // It should not point to the bundle containing a.css from a.html
    html = await outputFS.readFile(path.join(distDir, 'b.html'), 'utf8');
    assert.equal(
      html.match(/<link rel="stylesheet" href="\/a\.[a-z0-9]+\.css">/g),
      null,
    );
    assert.equal(
      html.match(/<link rel="stylesheet" href="\/b\.[a-z0-9]+\.css">/g).length,
      1,
    );

    // b.html should reference b.js only
    assert.equal(html.match(/a\.[a-z0-9]+\.js/g), null);

    assert.equal(html.match(/b\.[a-z0-9]+\.js/g).length, 1);

    css = await outputFS.readFile(
      path.join(distDir, html.match(/\/b\.[a-z0-9]+\.css/)[0]),
      'utf8',
    );
    assert(!css.includes('.a {'));
    assert(css.includes('.b {'));
  });

  it('should support split bundles with many pages', async function () {
    await bundle(path.join(__dirname, '/integration/shared-many/*.html'), {
      mode: 'production',
    });

    let html = await outputFS.readFile(path.join(distDir, 'a.html'), 'utf8');
    assert.equal(html.match(/<script/g).length, 3);

    html = await outputFS.readFile(path.join(distDir, 'b.html'), 'utf8');
    assert.equal(html.match(/<script/g).length, 5);

    html = await outputFS.readFile(path.join(distDir, 'c.html'), 'utf8');
    assert.equal(html.match(/<script/g).length, 5);

    html = await outputFS.readFile(path.join(distDir, 'd.html'), 'utf8');
    assert.equal(html.match(/<script/g).length, 4);

    html = await outputFS.readFile(path.join(distDir, 'e.html'), 'utf8');
    assert.equal(html.match(/<script/g).length, 4);

    html = await outputFS.readFile(path.join(distDir, 'f.html'), 'utf8');
    assert.equal(html.match(/<script/g).length, 3);

    // b.html hitting the parallel request limit should not prevent g.html from being optimized
    html = await outputFS.readFile(path.join(distDir, 'g.html'), 'utf8');
    assert.equal(html.match(/<script/g).length, 5);
  });

  it('should not add CSS to a worker bundle group', async function () {
    let b = await bundle(
      path.join(__dirname, '/integration/shared-sibling-worker-css/index.html'),
    );

    assertBundles(b, [
      {
        type: 'css',
        assets: ['style.css'],
      },
      {
        type: 'html',
        assets: ['index.html'],
      },
      {
        type: 'js',
        assets: ['a.js', 'worker.js', 'esmodule-helpers.js'],
      },
      {
        type: 'js',
        assets: [
          'a.js',
          'bundle-url.js',
          'esmodule-helpers.js',
          'get-worker-url.js',
          'index.js',
        ],
      },
    ]);

    let htmlBundle = b.getBundles().find(b => b.type === 'html');
    let htmlSiblings = b.getReferencedBundles(htmlBundle);
    assert.equal(htmlSiblings.length, 2);
    assert(htmlSiblings.some(b => b.type === 'js'));
    assert(htmlSiblings.some(b => b.type === 'css'));

    let worker = b.getChildBundles(htmlSiblings.find(b => b.type === 'js'));
    assert.equal(worker.length, 1);
    let workerSiblings = b.getReferencedBundles(worker[0]);
    assert.equal(workerSiblings.length, 0);
  });

  it('should correctly add sibling bundles to all using bundles', async function () {
    let b = await bundle(
      path.join(__dirname, '/integration/shared-sibling/*.html'),
    );

    assertBundles(b, [
      {
        type: 'html',
        assets: ['form.html'],
      },
      {
        type: 'js',
        assets: ['form.js', 'a.js', 'a.module.css', 'esmodule-helpers.js'],
      },
      {
        type: 'css',
        assets: ['a.module.css'],
      },
      {
        type: 'html',
        assets: ['searchfield.html'],
      },
      {
        type: 'js',
        assets: [
          'searchfield.js',
          'a.js',
          'a.module.css',
          'b.js',
          'esmodule-helpers.js',
        ],
      },
      {
        type: 'html',
        assets: ['searchfield2.html'],
      },
      {
        type: 'js',
        assets: [
          'searchfield2.js',
          'a.js',
          'a.module.css',
          'b.js',
          'esmodule-helpers.js',
        ],
      },
    ]);

    for (let htmlBundle of b.getBundles().filter(b => b.type === 'html')) {
      let htmlSiblings = b
        .getReferencedBundles(htmlBundle, true)
        .map(b => b.type)
        .sort();
      assert.deepEqual(htmlSiblings, ['css', 'js']);
    }
  });

  it('should remove duplicate assets from sibling bundles', async function () {
    let bundleGraph = await bundle(
      path.join(__dirname, '/integration/shared-sibling-duplicate/*.html'),
      {mode: 'production'},
    );

    bundleGraph.traverseBundles(bundle => {
      bundle.traverseAssets(asset => {
        let bundles = bundleGraph.getBundlesWithAsset(asset);
        assert.equal(
          bundles.length,
          1,
          `asset ${asset.filePath} is duplicated`,
        );
      });
    });
  });

  it('should support split bundles with many pages with esmodule output', async function () {
    await bundle(path.join(__dirname, '/integration/shared-many-esm/*.html'), {
      defaultTargetOptions: {
        shouldScopeHoist: true,
      },
    });

    let checkHtml = async filename => {
      // Find all scripts referenced in the HTML file
      let html = await outputFS.readFile(path.join(distDir, filename), 'utf8');
      let re = /<script.*?src="(.*?)"/g;
      let match;
      let scripts = new Set();
      while ((match = re.exec(html))) {
        scripts.add(path.join(distDir, match[1]));
      }

      assert(scripts.size > 0, 'no scripts found');

      // Ensure that those scripts don't import anything other than what's in the HTML.
      for (let script of scripts) {
        let js = await outputFS.readFile(script, 'utf8');
        let re = /import .*? from "(.*?)"/g;
        let match;
        while ((match = re.exec(js))) {
          let imported = path.join(distDir, match[1]);
          assert(
            scripts.has(imported),
            `unknown script ${match[1]} imported in ${path.basename(script)}`,
          );
        }
      }
    };

    for (let letter of ['a', 'b', 'c', 'd', 'e', 'f', 'g']) {
      await checkHtml(letter + '.html');
    }
  });

  it('should include the correct paths when using multiple entries and referencing style from html and js', async function () {
    let b = await bundle(
      path.join(__dirname, '/integration/html-multi-entry/*.html'),
      {
        defaultTargetOptions: {
          shouldScopeHoist: true,
        },
      },
    );

    assertBundles(b, [
      {
        name: 'a.html',
        type: 'html',
        assets: ['a.html'],
      },
      {
        name: 'b.html',
        type: 'html',
        assets: ['b.html'],
      },
      {
        type: 'css',
        assets: ['style.css'],
      },
      {
        type: 'js',
        assets: ['index.js'],
      },
    ]);

    let firstHtmlFile = await outputFS.readFile(
      path.join(distDir, 'a.html'),
      'utf8',
    );

    let secondHtmlFile = await outputFS.readFile(
      path.join(distDir, 'b.html'),
      'utf8',
    );

    let bundles = b.getBundles();
    let cssBundle = path.basename(
      bundles.find(bundle => bundle.filePath.endsWith('.css')).filePath,
    );
    let jsBundle = path.basename(
      bundles.find(bundle => bundle.filePath.endsWith('.js')).filePath,
    );

    assert(
      firstHtmlFile.includes(cssBundle),
      `a.html should include a reference to ${cssBundle}`,
    );
    assert(
      secondHtmlFile.includes(cssBundle),
      `b.html should include a reference to ${cssBundle}`,
    );

    assert(
      firstHtmlFile.includes(jsBundle),
      `a.html should include a reference to ${jsBundle}`,
    );
    assert(
      secondHtmlFile.includes(jsBundle),
      `b.html should include a reference to ${jsBundle}`,
    );
  });

  it('should invalidate parent bundle when inline bundles change', async function () {
    // copy into memory fs
    await ncp(
      path.join(__dirname, '/integration/html-inline-js-require'),
      path.join(__dirname, '/html-inline-js-require'),
    );

    let distDir = path.join(outputFS.cwd(), 'dist');

    let b = await bundler(
      path.join(__dirname, '/html-inline-js-require/index.html'),
      {
        inputFS: overlayFS,
        shouldDisableCache: false,
        defaultTargetOptions: {
          distDir,
        },
      },
    );

    subscription = await b.watch();
    await getNextBuild(b);

    let html = await outputFS.readFile('/dist/index.html', 'utf8');
    assert(html.includes("console.log('test')"));

    await overlayFS.writeFile(
      path.join(__dirname, '/html-inline-js-require/test.js'),
      "console.log('foo')",
    );
    await getNextBuild(b);

    html = await outputFS.readFile(path.join(distDir, '/index.html'), 'utf8');
    assert(html.includes("console.log('foo')"));
  });

  it('should invalidate parent bundle when nested inline bundles change', async function () {
    // copy into memory fs
    await ncp(
      path.join(__dirname, '/integration/html-inline-js-nested'),
      path.join(__dirname, '/html-inline-js-nested'),
    );

    let distDir = path.join(outputFS.cwd(), 'dist');

    let b = await bundler(
      path.join(__dirname, '/html-inline-js-nested/index.html'),
      {
        inputFS: overlayFS,
        shouldDisableCache: false,
        defaultTargetOptions: {
          distDir,
        },
      },
    );

    subscription = await b.watch();
    await getNextBuild(b);

    let html = await outputFS.readFile('/dist/index.html', 'utf8');
    assert(html.includes('module.exports = "hello world"'));
    assert(html.includes('console.log'));

    await overlayFS.writeFile(
      path.join(__dirname, '/html-inline-js-nested/test.txt'),
      'foo bar',
    );
    await getNextBuild(b);

    html = await outputFS.readFile(path.join(distDir, 'index.html'), 'utf8');
    assert(!html.includes('module.exports = "hello world"'));
    assert(html.includes('module.exports = "foo bar"'));
    assert(html.includes('console.log'));
  });

  it('should inline data-urls', async () => {
    let b = await bundle(
      path.join(__dirname, '/integration/data-url/index.html'),
      {
        defaultTargetOptions: {
          sourceMaps: false,
        },
      },
    );

    let contents = await outputFS.readFile(
      b.getBundles().find(b => b.type === 'html').filePath,
      'utf8',
    );
    assert.equal(
      contents.trim(),
      `<img src="data:image/svg+xml,%3Csvg%20width%3D%22120%22%20height%3D%22120%22%20xmlns%3D%22http%3A%2F%2Fwww.w3.org%2F2000%2Fsvg%22%3E%0A%20%20%3Cfilter%20id%3D%22blur-_.%21~%2a%22%3E%0A%20%20%20%20%3CfeGaussianBlur%20stdDeviation%3D%225%22%3E%3C%2FfeGaussianBlur%3E%0A%20%20%3C%2Ffilter%3E%0A%20%20%3Ccircle%20cx%3D%2260%22%20cy%3D%2260%22%20r%3D%2250%22%20fill%3D%22green%22%20filter%3D%22url%28%27%23blur-_.%21~%2a%27%29%22%3E%3C%2Fcircle%3E%0A%3C%2Fsvg%3E%0A">`,
    );
  });

  it('should print a diagnostic for invalid bundler options', async () => {
    let dir = path.join(__dirname, 'integration/invalid-bundler-config');
    let pkg = path.join(dir, 'package.json');
    let code = await inputFS.readFileSync(pkg, 'utf8');
    await assert.rejects(() => bundle(path.join(dir, 'index.html')), {
      name: 'BuildError',
      diagnostics: [
        {
          message: 'Invalid config for @parcel/bundler-default',
          origin: '@parcel/bundler-default',
          codeFrames: [
            {
              filePath: pkg,
              language: 'json',
              code,
              codeHighlights: [
                {
                  message: 'Did you mean "minBundleSize", "minBundles"?',
                  start: {
                    column: 30,
                    line: 3,
                  },
                  end: {
                    column: 45,
                    line: 3,
                  },
                },
              ],
            },
          ],
        },
      ],
    });
  });

  it('should escape inline script tags', async function () {
    let b = await bundle(
      path.join(__dirname, 'integration/html-inline-escape/script.html'),
    );
    let output;
    await run(b, {
      output(o) {
        output = o;
      },
    });

    assert.deepEqual(output, {
      a: '<script></script>',
      b: '<!-- test',
      c: '<SCRIPT></SCRIPT>',
    });
  });

  it('should escape quotes in inline style attributes and style tags', async function () {
    let b = await bundle(
      path.join(__dirname, 'integration/html-inline-escape/style.html'),
    );
    let output = await outputFS.readFile(b.getBundles()[0].filePath, 'utf8');
    let name = path.basename(
      b.getBundles().find(b => b.type === 'png').filePath,
      'utf8',
    );
    assert(output.includes(`url(&quot;${name}&quot;)`));
    assert(output.includes('<\\/style>'));
  });

  it('should work with bundle names that have colons in them', async function () {
    if (process.platform === 'win32') {
      return;
    }

    // Windows paths cannot contain colons and will fail to git clone, so write the file here (in memory).
    await overlayFS.mkdirp(path.join(__dirname, 'integration/url-colon'));
    await overlayFS.writeFile(
      path.join(__dirname, 'integration/url-colon/a:b:c.html'),
      '<p>Test</p>',
    );

    let b = await bundle(
      path.join(__dirname, 'integration/url-colon/relative.html'),
      {inputFS: overlayFS},
    );

    assertBundles(b, [
      {
        name: 'relative.html',
        assets: ['relative.html'],
      },
      {
        name: 'a:b:c.html',
        assets: ['a:b:c.html'],
      },
    ]);

    let output = await outputFS.readFile(b.getBundles()[0].filePath, 'utf8');
    assert(output.includes('/a:b:c.html'));

    b = await bundle(
      path.join(__dirname, 'integration/url-colon/absolute.html'),
      {inputFS: overlayFS},
    );

    assertBundles(b, [
      {
        name: 'absolute.html',
        assets: ['absolute.html'],
      },
      {
        name: 'a:b:c.html',
        assets: ['a:b:c.html'],
      },
    ]);

    output = await outputFS.readFile(b.getBundles()[0].filePath, 'utf8');
    assert(output.includes('/a:b:c.html'));
  });

  it('should normalize case of SVG elements and attributes when minified', async function () {
    let b = await bundle(
      path.join(__dirname, 'integration/html-svg-case/index.html'),
      {
        mode: 'production',
      },
    );

    let output = await outputFS.readFile(b.getBundles()[0].filePath, 'utf8');
    assert(output.includes('<x-custom stddeviation="0.5"'));
    assert(output.includes('<svg role="img" viewBox='));
    assert(output.includes('<filter'));
    assert(output.includes('<feGaussianBlur in="SourceGraphic" stdDeviation='));
  });
});<|MERGE_RESOLUTION|>--- conflicted
+++ resolved
@@ -502,11 +502,7 @@
     );
   });
 
-<<<<<<< HEAD
-  it.skip('should deduplicate shared code between script tags', async function() {
-=======
-  it('should deduplicate shared code between script tags', async function () {
->>>>>>> acb86e79
+  it.skip('should deduplicate shared code between script tags', async function () {
     let b = await bundle(
       path.join(__dirname, '/integration/html-js-dedup/index.html'),
     );
@@ -1769,12 +1765,8 @@
     assert(html.includes('.add(2, 3)'));
   });
 
-<<<<<<< HEAD
   // ATLASSIAN: Don't share across workers for now as worker-specific code is added
-  it.skip('inserts sibling bundles into html in the correct order (no head)', async function() {
-=======
-  it('inserts sibling bundles into html in the correct order (no head)', async function () {
->>>>>>> acb86e79
+  it.skip('inserts sibling bundles into html in the correct order (no head)', async function () {
     let b = await bundle(
       path.join(__dirname, '/integration/html-js-shared/index.html'),
       {
@@ -1835,12 +1827,8 @@
     // assert.equal(insertedBundles[0], lodashSibling);
   });
 
-<<<<<<< HEAD
   // ATLASSIAN: Don't share across workers for now as worker-specific code is added
-  it.skip('inserts sibling bundles into html in the correct order (head)', async function() {
-=======
-  it('inserts sibling bundles into html in the correct order (head)', async function () {
->>>>>>> acb86e79
+  it.skip('inserts sibling bundles into html in the correct order (head)', async function () {
     let b = await bundle(
       path.join(__dirname, '/integration/html-js-shared-head/index.html'),
       {
