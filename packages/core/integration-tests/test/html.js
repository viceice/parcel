--- conflicted
+++ resolved
@@ -1888,10 +1888,6 @@
     });
 
     let html = await outputFS.readFile(path.join(distDir, 'a.html'), 'utf8');
-<<<<<<< HEAD
-    // ATLASSIAN: We don't create shared bundles across contexts yet
-=======
->>>>>>> 413a0936
     assert.equal(html.match(/<script/g).length, 3);
 
     html = await outputFS.readFile(path.join(distDir, 'b.html'), 'utf8');
