--- conflicted
+++ resolved
@@ -548,8 +548,6 @@
     ]);
   });
 
-<<<<<<< HEAD
-=======
   it('should not fail with many css modules', async function () {
     let b = await bundle(
       path.join(__dirname, '/integration/css-modules-bug/src/index.html'),
@@ -576,7 +574,6 @@
     ]);
   });
 
->>>>>>> feae29eb
   // Forked because experimental bundler will not merge bundles of same types if they do not share all their bundlegroups
   it('should handle @import in css modules', async function () {
     let b = await bundle(
