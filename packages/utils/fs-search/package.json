{
  "name": "@parcel/fs-search",
<<<<<<< HEAD
  "version": "2.0.7",
=======
  "version": "2.0.0-rc.0",
>>>>>>> 8fc248f1
  "license": "MIT",
  "publishConfig": {
    "access": "public"
  },
  "funding": {
    "type": "opencollective",
    "url": "https://opencollective.com/parcel"
  },
  "repository": {
    "type": "git",
    "url": "https://github.com/parcel-bundler/parcel.git"
  },
  "engines": {
    "node": ">= 12.0.0"
  },
  "files": [
    "index.js",
    "*.node"
  ],
  "napi": {
    "name": "fs-search"
  },
  "scripts": {
    "build": "napi build --platform",
    "build-release": "napi build --platform --release"
  },
  "dependencies": {
    "detect-libc": "^1.0.3",
    "self-published": "npm:@parcel/fs-search@2.0.0-nightly.2384"
  },
  "devDependencies": {
    "@napi-rs/cli": "1.0.4"
  }
}<|MERGE_RESOLUTION|>--- conflicted
+++ resolved
@@ -1,10 +1,6 @@
 {
   "name": "@parcel/fs-search",
-<<<<<<< HEAD
   "version": "2.0.7",
-=======
-  "version": "2.0.0-rc.0",
->>>>>>> 8fc248f1
   "license": "MIT",
   "publishConfig": {
     "access": "public"
@@ -33,7 +29,7 @@
   },
   "dependencies": {
     "detect-libc": "^1.0.3",
-    "self-published": "npm:@parcel/fs-search@2.0.0-nightly.2384"
+    "self-published": "npm:@parcel/fs-search@2.0.0-rc.0"
   },
   "devDependencies": {
     "@napi-rs/cli": "1.0.4"
