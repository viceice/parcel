{
  "name": "@parcel/create-react-app",
<<<<<<< HEAD
  "version": "2.0.15",
=======
  "version": "2.3.2",
>>>>>>> 083e530c
  "bin": {
    "parcel-create-react-app": "src/bin.js"
  },
  "main": "src/bin.js",
  "repository": {
    "type": "git",
    "url": "https://github.com/parcel-bundler/parcel.git",
    "directory": "packages/utils/create-react-app"
  },
  "source": "src/bin.js",
  "files": [
    "templates",
    "lib"
  ],
  "license": "MIT",
  "publishConfig": {
    "access": "public"
  },
  "dependencies": {
    "@npmcli/promise-spawn": "^1.3.2",
    "chalk": "^2.4.2",
    "command-exists": "^1.2.6",
    "commander": "^7.0.0",
    "ncp": "^2.0.0",
    "rimraf": "^3.0.2",
    "simple-git": "^2.26.0",
    "tempy": "^0.2.1",
    "v8-compile-cache": "^2.0.0"
  },
  "devDependencies": {
<<<<<<< HEAD
    "@parcel/babel-register": "2.0.15"
=======
    "@parcel/babel-register": "2.3.2"
>>>>>>> 083e530c
  }
}<|MERGE_RESOLUTION|>--- conflicted
+++ resolved
@@ -1,10 +1,6 @@
 {
   "name": "@parcel/create-react-app",
-<<<<<<< HEAD
   "version": "2.0.15",
-=======
-  "version": "2.3.2",
->>>>>>> 083e530c
   "bin": {
     "parcel-create-react-app": "src/bin.js"
   },
@@ -35,10 +31,6 @@
     "v8-compile-cache": "^2.0.0"
   },
   "devDependencies": {
-<<<<<<< HEAD
     "@parcel/babel-register": "2.0.15"
-=======
-    "@parcel/babel-register": "2.3.2"
->>>>>>> 083e530c
   }
 }