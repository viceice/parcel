--- conflicted
+++ resolved
@@ -3,12 +3,8 @@
   "displayName": "Parcel for VS Code",
   "parcel-lsp.trace.server": "verbose",
   "description": "",
-<<<<<<< HEAD
   "version": "2.0.39",
-=======
-  "version": "2.7.0",
   "private": true,
->>>>>>> cbc84b0c
   "engines": {
     "vscode": "^1.46.0"
   },
