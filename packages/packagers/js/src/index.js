// @flow strict-local
import type {Async} from '@parcel/types';
import type SourceMap from '@parcel/source-map';
import {Packager} from '@parcel/plugin';
<<<<<<< HEAD
import {replaceInlineReferences, replaceURLReferences} from '@parcel/utils';
=======
import {
  replaceInlineReferences,
  replaceURLReferences,
  validateSchema,
  type SchemaEntity,
} from '@parcel/utils';
import {encodeJSONKeyComponent} from '@parcel/diagnostic';
>>>>>>> 375a2e51
import {hashString} from '@parcel/rust';
import path from 'path';
import nullthrows from 'nullthrows';
import {DevPackager} from './DevPackager';
import {ScopeHoistingPackager} from './ScopeHoistingPackager';

type JSPackagerConfig = {|
  parcelRequireName: string,
  unstable_asyncBundleRuntime: boolean,
|};

const CONFIG_SCHEMA: SchemaEntity = {
  type: 'object',
  properties: {
    unstable_asyncBundleRuntime: {
      type: 'boolean',
    },
  },
  additionalProperties: false,
};

export default (new Packager({
  async loadConfig({config, options}): Promise<JSPackagerConfig> {
    // Generate a name for the global parcelRequire function that is unique to this project.
    // This allows multiple parcel builds to coexist on the same page.
    let pkg = await config.getConfigFrom(
      path.join(options.projectRoot, 'index'),
      ['package.json'],
    );

    let packageKey = '@parcel/packager-js';

    if (pkg?.contents[packageKey]) {
      validateSchema.diagnostic(
        CONFIG_SCHEMA,
        {
          data: pkg?.contents[packageKey],
          source: await options.inputFS.readFile(pkg.filePath, 'utf8'),
          filePath: pkg.filePath,
          prependKey: `/${encodeJSONKeyComponent(packageKey)}`,
        },
        packageKey,
        `Invalid config for ${packageKey}`,
      );
    }

    let name = pkg?.contents?.name ?? '';
    return {
      parcelRequireName: 'parcelRequire' + hashString(name).slice(-4),
      unstable_asyncBundleRuntime: Boolean(
        pkg?.contents[packageKey]?.unstable_asyncBundleRuntime,
      ),
    };
  },
  async package({
    bundle,
    bundleGraph,
    getInlineBundleContents,
    getSourceMapReference,
    config,
    options,
  }) {
    // If this is a non-module script, and there is only one asset with no dependencies,
    // then we don't need to package at all and can pass through the original code un-wrapped.
    let contents, map;
    if (bundle.env.sourceType === 'script') {
      let entries = bundle.getEntryAssets();
      if (
        entries.length === 1 &&
        bundleGraph.getDependencies(entries[0]).length === 0
      ) {
        contents = await entries[0].getCode();
        map = await entries[0].getMap();
      }
    }

    if (contents == null) {
      let packager = bundle.env.shouldScopeHoist
        ? new ScopeHoistingPackager(
            options,
            bundleGraph,
            bundle,
            nullthrows(config).parcelRequireName,
            nullthrows(config).unstable_asyncBundleRuntime,
          )
        : new DevPackager(
            options,
            bundleGraph,
            bundle,
            nullthrows(config).parcelRequireName,
          );

      ({contents, map} = await packager.package());
    }

    contents += '\n' + (await getSourceMapSuffix(getSourceMapReference, map));

    // For library builds, we need to replace URL references with their final resolved paths.
    // For non-library builds, this is handled in the JS runtime.
    if (bundle.env.isLibrary) {
      ({contents, map} = replaceURLReferences({
        bundle,
        bundleGraph,
        contents,
        map,
        getReplacement: s => JSON.stringify(s).slice(1, -1),
      }));
    }

    return replaceInlineReferences({
      bundle,
      bundleGraph,
      contents,
      getInlineReplacement: (dependency, inlineType, content) => ({
        from: JSON.stringify(dependency.meta.placeholder ?? dependency.id),
        to: inlineType === 'string' ? JSON.stringify(content) : content,
      }),
      getInlineBundleContents,
      map,
    });
  },
}): Packager);

async function getSourceMapSuffix(
  getSourceMapReference: (?SourceMap) => Async<?string>,
  map: ?SourceMap,
): Promise<string> {
  let sourcemapReference = await getSourceMapReference(map);
  if (sourcemapReference != null) {
    return '//# sourceMappingURL=' + sourcemapReference + '\n';
  } else {
    return '';
  }
}<|MERGE_RESOLUTION|>--- conflicted
+++ resolved
@@ -2,9 +2,6 @@
 import type {Async} from '@parcel/types';
 import type SourceMap from '@parcel/source-map';
 import {Packager} from '@parcel/plugin';
-<<<<<<< HEAD
-import {replaceInlineReferences, replaceURLReferences} from '@parcel/utils';
-=======
 import {
   replaceInlineReferences,
   replaceURLReferences,
@@ -12,7 +9,6 @@
   type SchemaEntity,
 } from '@parcel/utils';
 import {encodeJSONKeyComponent} from '@parcel/diagnostic';
->>>>>>> 375a2e51
 import {hashString} from '@parcel/rust';
 import path from 'path';
 import nullthrows from 'nullthrows';
