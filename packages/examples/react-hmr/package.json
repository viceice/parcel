--- conflicted
+++ resolved
@@ -1,21 +1,13 @@
 {
   "name": "@parcel/react-hmr-example",
-<<<<<<< HEAD
   "version": "2.0.37",
-=======
-  "version": "2.7.0",
->>>>>>> 9e5d0558
   "license": "MIT",
   "private": true,
   "scripts": {
     "demo": "parcel serve src/index.html --no-cache --https"
   },
   "devDependencies": {
-<<<<<<< HEAD
     "parcel": "2.0.37"
-=======
-    "parcel": "2.7.0"
->>>>>>> 9e5d0558
   },
   "targets": {
     "browserModern": {
