--- conflicted
+++ resolved
@@ -20,19 +20,11 @@
     "parcel": "^2.0.0-beta.1"
   },
   "dependencies": {
-<<<<<<< HEAD
     "@parcel/plugin": "2.0.0-frontbucket.40",
     "@parcel/types": "2.0.0-frontbucket.40",
     "@parcel/utils": "2.0.0-frontbucket.36",
-    "chalk": "^3.0.0",
-    "filesize": "^3.6.0",
-=======
-    "@parcel/plugin": "2.0.0-beta.1",
-    "@parcel/types": "2.0.0-beta.1",
-    "@parcel/utils": "2.0.0-beta.1",
     "chalk": "^4.1.0",
     "filesize": "^6.1.0",
->>>>>>> cd90e1ec
     "nullthrows": "^1.1.1",
     "ora": "^5.2.0",
     "string-width": "^4.2.0",
