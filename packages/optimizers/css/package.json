--- conflicted
+++ resolved
@@ -1,10 +1,6 @@
 {
   "name": "@parcel/optimizer-css",
-<<<<<<< HEAD
   "version": "2.0.37",
-=======
-  "version": "2.7.0",
->>>>>>> 9e5d0558
   "license": "MIT",
   "publishConfig": {
     "access": "public"
@@ -21,25 +17,14 @@
   "source": "src/CSSOptimizer.js",
   "engines": {
     "node": ">= 12.0.0",
-<<<<<<< HEAD
     "parcel": "^2.0.24"
   },
   "dependencies": {
-    "@parcel/css": "^1.10.1",
+    "@parcel/css": "^1.12.2",
     "@parcel/diagnostic": "2.0.37",
     "@parcel/plugin": "2.0.37",
     "@parcel/source-map": "^2.0.0",
     "@parcel/utils": "2.0.37",
-=======
-    "parcel": "^2.7.0"
-  },
-  "dependencies": {
-    "@parcel/css": "^1.12.2",
-    "@parcel/diagnostic": "2.7.0",
-    "@parcel/plugin": "2.7.0",
-    "@parcel/source-map": "^2.0.0",
-    "@parcel/utils": "2.7.0",
->>>>>>> 9e5d0558
     "browserslist": "^4.6.6",
     "nullthrows": "^1.1.1"
   }
