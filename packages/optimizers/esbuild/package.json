--- conflicted
+++ resolved
@@ -23,13 +23,8 @@
     "@parcel/diagnostic": "2.0.10",
     "@parcel/plugin": "2.0.11",
     "@parcel/source-map": "^2.0.0",
-<<<<<<< HEAD
     "@parcel/utils": "2.0.11",
-    "esbuild": "^0.8.11",
-=======
-    "@parcel/utils": "^2.0.0",
     "esbuild": "^0.13.0",
->>>>>>> acb86e79
     "nullthrows": "^1.1.1"
   }
 }