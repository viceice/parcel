--- conflicted
+++ resolved
@@ -1,10 +1,6 @@
 {
   "name": "@parcel/optimizer-image",
-<<<<<<< HEAD
   "version": "2.0.24",
-=======
-  "version": "2.5.0",
->>>>>>> 8cce1a1d
   "license": "MIT",
   "main": "lib/ImageOptimizer.js",
   "source": "src/ImageOptimizer.js",
@@ -21,11 +17,7 @@
   },
   "engines": {
     "node": ">= 12.0.0",
-<<<<<<< HEAD
     "parcel": "^2.0.1"
-=======
-    "parcel": "^2.5.0"
->>>>>>> 8cce1a1d
   },
   "files": [
     "lib",
@@ -40,20 +32,12 @@
     "build-release": "napi build --platform --release"
   },
   "dependencies": {
-<<<<<<< HEAD
     "@parcel/diagnostic": "2.0.24",
     "@parcel/plugin": "2.0.24",
     "@parcel/utils": "2.0.24",
     "@parcel/workers": "2.0.24",
     "detect-libc": "^1.0.3",
-    "self-published": "npm:@parcel/optimizer-image@2.4.2-nightly.2674"
-=======
-    "@parcel/diagnostic": "2.5.0",
-    "@parcel/plugin": "2.5.0",
-    "@parcel/utils": "2.5.0",
-    "@parcel/workers": "2.5.0",
-    "detect-libc": "^1.0.3"
->>>>>>> 8cce1a1d
+    "self-published": "npm:@parcel/optimizer-image@2.5.1-nightly.2692"
   },
   "devDependencies": {
     "@napi-rs/cli": "1.0.4",
