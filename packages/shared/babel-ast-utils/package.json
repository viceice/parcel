{
  "name": "@parcel/babel-ast-utils",
  "version": "2.0.0-frontbucket.7",
  "description": "Blazing fast, zero configuration web application bundler",
  "license": "MIT",
  "publishConfig": {
    "access": "public"
  },
  "repository": {
    "type": "git",
    "url": "https://github.com/parcel-bundler/parcel.git"
  },
  "main": "lib/index.js",
  "source": "src/index.js",
  "engines": {
    "node": ">= 10.0.0"
  },
  "dependencies": {
    "@babel/generator": "^7.0.0",
    "@babel/parser": "^7.0.0",
<<<<<<< HEAD
    "@parcel/source-map": "2.0.0-alpha.4.9",
    "@parcel/utils": "^2.0.0-frontbucket.23"
=======
    "@parcel/source-map": "2.0.0-alpha.4.11",
    "@parcel/utils": "^2.0.0-alpha.3.1"
>>>>>>> 149c00b7
  }
}<|MERGE_RESOLUTION|>--- conflicted
+++ resolved
@@ -18,12 +18,7 @@
   "dependencies": {
     "@babel/generator": "^7.0.0",
     "@babel/parser": "^7.0.0",
-<<<<<<< HEAD
-    "@parcel/source-map": "2.0.0-alpha.4.9",
+    "@parcel/source-map": "2.0.0-alpha.4.11",
     "@parcel/utils": "^2.0.0-frontbucket.23"
-=======
-    "@parcel/source-map": "2.0.0-alpha.4.11",
-    "@parcel/utils": "^2.0.0-alpha.3.1"
->>>>>>> 149c00b7
   }
 }